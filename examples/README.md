`nestjs-query` examples.

## Usage

From the root of the repo run

```sh
npm run bootstrap
```

Then from this directory start the docker containers.

```sh
docker-compose up -d
```

### Running Examples

To run an example execute `npm run start -- {example_name}` where example name is one of the following.

* [`basic`](./basic`) - A basic todo graphql API.
* Federation
<<<<<<< HEAD
  * [`federation:gateway`](../documentation/federation/gateway) - Graphql federation gateway
  * [`federation:sub-task`](../documentation/federation/sub-task-graphql) - Federated sub-task  GraphQL API
  * [`federation:tag`](../documentation/federation/tag-graphql) - Federated tag  GraphQL API
  * [`federation:todo-item`](../documentation/federation/todo-item-graphql) - Federated todo-item  GraphQL API
* [`offset-paging`](../documentation/offset-paging) - Example  GraphQL API that uses offset based paging with array connections
* [`no-paging`](../documentation/no-paging) - Example  GraphQL API without paging
* [`sequelize`](../documentation/sequelize) - Example  GraphQL API using sequelize
* [`subscriptions`](../documentation/subscriptions) - Example todo-item GraphQL API with subscriptions.
* [`typeorm`](../documentation/typeorm) - Example todo-item  GraphQL API using typeorm
* [`typeorm-multidb`](../documentation/typeorm-multidb) - Example GraphQL API using typeorm with multiple databases
* [`typeorm-soft-delete`](../documentation/typeorm-soft-delete) -  - Example todo-item GraphQL API using typeorm with soft deletes.
* [`custom-service`](../documentation/custom-service) -  - Example todo with a custom-implemented service class.
=======
    * [`federation:gateway`](../documentation/federation/gateway) - Graphql federation gateway
    * [`federation:sub-task`](../documentation/federation/sub-task-graphql) - Federated sub-task GraphQL API
    * [`federation:tag`](../documentation/federation/tag-graphql) - Federated tag GraphQL API
    * [`federation:todo-item`](../documentation/federation/todo-item-graphql) - Federated todo-item GraphQL API
* [`offset-paging`](../documentation/offset-paging) - Example GraphQL API that uses offset based paging with array
  connections
* [`no-paging`](../documentation/no-paging) - Example GraphQL API without paging
* [`sequelize`](../documentation/sequelize) - Example GraphQL API using sequelize
* [`subscriptions`](../documentation/subscriptions) - Example todo-item GraphQL API with subscriptions.
* [`typeorm`](../documentation/typeorm) - Example todo-item GraphQL API using typeorm
* [`typeorm-multidb`](../documentation/typeorm-multidb) - Example GraphQL API using typeorm with mutliple databases
* [`typeorm-soft-delete`](../documentation/typeorm-soft-delete) - - Example todo-item GraphQL API using typeorm with
  soft deletes.
* [`custom-service`](../documentation/custom-service) - - Example todo with a custom-implemented service class.
>>>>>>> 0a5d5c20

For example to run the `basic` example

```sh
npm run start -- basic
```

<<<<<<< HEAD
To read more about `nestjs-query` checkout the [docs](https://tripss.github.io/nestjs-query/docs/introduction/getting-started)
=======
To read more about `nestjs-query` checkout
the [docs](https://tripss.github.io/nestjs-query/docs/introduction/getting-started)


>>>>>>> 0a5d5c20
<|MERGE_RESOLUTION|>--- conflicted
+++ resolved
@@ -20,7 +20,6 @@
 
 * [`basic`](./basic`) - A basic todo graphql API.
 * Federation
-<<<<<<< HEAD
   * [`federation:gateway`](../documentation/federation/gateway) - Graphql federation gateway
   * [`federation:sub-task`](../documentation/federation/sub-task-graphql) - Federated sub-task  GraphQL API
   * [`federation:tag`](../documentation/federation/tag-graphql) - Federated tag  GraphQL API
@@ -33,22 +32,6 @@
 * [`typeorm-multidb`](../documentation/typeorm-multidb) - Example GraphQL API using typeorm with multiple databases
 * [`typeorm-soft-delete`](../documentation/typeorm-soft-delete) -  - Example todo-item GraphQL API using typeorm with soft deletes.
 * [`custom-service`](../documentation/custom-service) -  - Example todo with a custom-implemented service class.
-=======
-    * [`federation:gateway`](../documentation/federation/gateway) - Graphql federation gateway
-    * [`federation:sub-task`](../documentation/federation/sub-task-graphql) - Federated sub-task GraphQL API
-    * [`federation:tag`](../documentation/federation/tag-graphql) - Federated tag GraphQL API
-    * [`federation:todo-item`](../documentation/federation/todo-item-graphql) - Federated todo-item GraphQL API
-* [`offset-paging`](../documentation/offset-paging) - Example GraphQL API that uses offset based paging with array
-  connections
-* [`no-paging`](../documentation/no-paging) - Example GraphQL API without paging
-* [`sequelize`](../documentation/sequelize) - Example GraphQL API using sequelize
-* [`subscriptions`](../documentation/subscriptions) - Example todo-item GraphQL API with subscriptions.
-* [`typeorm`](../documentation/typeorm) - Example todo-item GraphQL API using typeorm
-* [`typeorm-multidb`](../documentation/typeorm-multidb) - Example GraphQL API using typeorm with mutliple databases
-* [`typeorm-soft-delete`](../documentation/typeorm-soft-delete) - - Example todo-item GraphQL API using typeorm with
-  soft deletes.
-* [`custom-service`](../documentation/custom-service) - - Example todo with a custom-implemented service class.
->>>>>>> 0a5d5c20
 
 For example to run the `basic` example
 
@@ -56,11 +39,5 @@
 npm run start -- basic
 ```
 
-<<<<<<< HEAD
-To read more about `nestjs-query` checkout the [docs](https://tripss.github.io/nestjs-query/docs/introduction/getting-started)
-=======
-To read more about `nestjs-query` checkout
-the [docs](https://tripss.github.io/nestjs-query/docs/introduction/getting-started)
 
-
->>>>>>> 0a5d5c20
+To read more about `nestjs-query` checkout the [docs](https://tripss.github.io/nestjs-query/docs/introduction/getting-started)