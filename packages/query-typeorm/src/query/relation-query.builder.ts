/* eslint-disable @typescript-eslint/no-non-null-assertion */
import { AggregateQuery, Class, Query } from '@ptc-org/nestjs-query-core'
import lodashFilter from 'lodash.filter'
import { Brackets, ObjectLiteral, Repository, SelectQueryBuilder } from 'typeorm'
import { DriverUtils } from 'typeorm/driver/DriverUtils'
import { ColumnMetadata } from 'typeorm/metadata/ColumnMetadata'
import { RelationMetadata } from 'typeorm/metadata/RelationMetadata'
import { Alias } from 'typeorm/query-builder/Alias'

import { AggregateBuilder } from './aggregate.builder'
import { FilterQueryBuilder } from './filter-query.builder'

interface JoinCondition {
  leftHand: string
  rightHand: string
}

interface JoinColumn {
  target: Class<unknown> | string
  alias: string
  conditions: JoinCondition[]
}

type SQLFragment = {
  sql: string
  params: ObjectLiteral
}

type UnionSQLFragment = {
  joinCondition?: string
} & SQLFragment

type PrimaryKey = {
  databasePath: string
  selectPath: string
  propertyName: string
}

interface RelationQuery<Relation, Entity> {
  relation: RelationMetadata
  from: Class<Relation>
  fromAlias: string
  fromPrimaryKeys: PrimaryKey[]
  joins: JoinColumn[]

  mapRelations<RawRelation>(entity: Entity, relations: Relation[], rawRelations: RawRelation[]): Relation[]

  batchSelect(qb: SelectQueryBuilder<Relation>, entities: Entity[]): SelectQueryBuilder<Relation>

  whereCondition(entity: Entity): SQLFragment
}

type UnionQueries = {
  unions: string[]
  // eslint-disable-next-line @typescript-eslint/no-explicit-any
  parameters: ObjectLiteral
}

export type EntityIndexRelation<Relation> = Relation & {
  // eslint-disable-next-line @typescript-eslint/naming-convention
  __nestjsQuery__entityIndex__: number
}

/**
 * @internal
 *
 * Class that will convert a Query into a `typeorm` Query Builder.
 */
export class RelationQueryBuilder<Entity, Relation> {
  readonly filterQueryBuilder: FilterQueryBuilder<Relation>

  readonly relationRepo: Repository<Relation>

  private relationMetadata: RelationQuery<Relation, Entity> | undefined

  private paramCount: number

  /**
   * Will be filled if the query builder already contains the join
   *
   * TODO:: Do this different? Maybe cleanup the batchSelect / whereCondition as its almost the same
   */
  private existingAlias: Alias

  constructor(readonly repo: Repository<Entity>, readonly relation: string) {
    this.relationRepo = this.repo.manager.getRepository<Relation>(this.relationMeta.from)
    this.filterQueryBuilder = new FilterQueryBuilder<Relation>(this.relationRepo)
    this.paramCount = 0
  }

  public select(entity: Entity, query: Query<Relation>): SelectQueryBuilder<Relation> {
    const hasRelations = this.filterQueryBuilder.filterHasRelations(query.filter)

    let relationBuilder = this.createRelationQueryBuilder(entity)
    relationBuilder = hasRelations
      ? this.filterQueryBuilder.applyRelationJoinsRecursive(
          relationBuilder,
          this.filterQueryBuilder.getReferencedRelationsRecursive(this.relationRepo.metadata, query.filter)
        )
      : relationBuilder

    relationBuilder = this.filterQueryBuilder.applyFilter(relationBuilder, query.filter, relationBuilder.alias)
    relationBuilder = this.filterQueryBuilder.applyPaging(relationBuilder, query.paging)

    return this.filterQueryBuilder.applySorting(relationBuilder, query.sorting, relationBuilder.alias)
  }

  public batchSelect(entities: Entity[], query: Query<Relation>, withDeleted?: boolean): SelectQueryBuilder<Relation> {
    let qb = this.relationRepo.createQueryBuilder(this.relationMeta.fromAlias)

<<<<<<< HEAD
    if (withDeleted) {
      qb.withDeleted()
    }

    qb = this.filterQueryBuilder.applyRelationJoinsRecursive(
      qb,
      this.filterQueryBuilder.getReferencedRelationsRecursive(this.relationRepo.metadata, query.filter, query.relations),
      query.relations
    )
=======
    qb.withDeleted()
    qb = hasRelations
      ? this.filterQueryBuilder.applyRelationJoinsRecursive(
          qb,
          this.filterQueryBuilder.getReferencedRelationsRecursive(this.relationRepo.metadata, query.filter)
        )
      : qb
>>>>>>> b2715ada
    qb = this.filterQueryBuilder.applyFilter(qb, query.filter, qb.alias)
    qb = this.filterQueryBuilder.applySorting(qb, query.sorting, qb.alias)
    qb = this.filterQueryBuilder.applyPaging(qb, query.paging)

    if (this.relationRepo.metadata.deleteDateColumn?.propertyName && !withDeleted) {
      qb = qb.andWhere(`${qb.alias}.${this.relationRepo.metadata.deleteDateColumn.propertyName} IS NULL`)
    }

    return this.relationMeta.batchSelect(qb, entities)
  }

  public batchAggregate(
    entities: Entity[],
    query: Query<Relation>,
    aggregateQuery: AggregateQuery<Relation>
  ): SelectQueryBuilder<EntityIndexRelation<Record<string, unknown>>> {
    const selects = [...AggregateBuilder.getAggregateSelects(aggregateQuery), this.entityIndexColName].map((c) =>
      this.escapeName(c)
    )

    const unionFragment = this.createUnionAggregateSubQuery(entities, query, aggregateQuery)

    return this.relationRepo.manager.connection
      .createQueryBuilder()
      .select(selects)
      .from<EntityIndexRelation<Record<string, unknown>>>(`(${unionFragment.sql})`, this.unionAlias)
      .setParameters(unionFragment.params)
  }

  public aggregate(
    entity: Entity,
    query: Query<Relation>,
    aggregateQuery: AggregateQuery<Relation>
  ): SelectQueryBuilder<Relation> {
    let relationBuilder = this.createRelationQueryBuilder(entity)
    relationBuilder = this.filterQueryBuilder.applyAggregate(relationBuilder, aggregateQuery, relationBuilder.alias)
    relationBuilder = this.filterQueryBuilder.applyFilter(relationBuilder, query.filter, relationBuilder.alias)
    relationBuilder = this.filterQueryBuilder.applyAggregateSorting(
      relationBuilder,
      aggregateQuery.groupBy,
      relationBuilder.alias
    )
    relationBuilder = this.filterQueryBuilder.applyAggregateGroupBy(
      relationBuilder,
      aggregateQuery.groupBy,
      relationBuilder.alias
    )
    return relationBuilder
  }

  public get relationMeta(): RelationQuery<Relation, Entity> {
    if (this.relationMetadata) {
      return this.relationMetadata
    }

    const relation = this.repo.metadata.relations.find((r) => r.propertyName === this.relation)

    if (!relation) {
      throw new Error(`Unable to find entity for relation '${this.relation}'`)
    } else if (relation.isManyToOne || relation.isOneToOneOwner) {
      this.relationMetadata = this.getManyToOneOrOneToOneOwnerMeta(relation)
    } else if (relation.isOneToMany || relation.isOneToOneNotOwner) {
      this.relationMetadata = this.getOneToManyOrOneToOneNotOwnerMeta(relation)
    } else if (relation.isManyToManyOwner) {
      this.relationMetadata = this.getManyToManyOwnerMeta(relation)
    } else {
      // many-to-many non owner
      this.relationMetadata = this.getManyToManyNotOwnerMetadata(relation)
    }

    return this.relationMetadata
  }

  private createUnionAggregateSubQuery(
    entities: Entity[],
    query: Query<Relation>,
    aggregateQuery: AggregateQuery<Relation>
  ): UnionSQLFragment {
    const { fromAlias } = this.relationMeta
    const subQueries = entities.map((e, index) => {
      const subQuery = this.aggregate(e, query, aggregateQuery)
      return subQuery.addSelect(`${index}`, this.entityIndexColName)
    })
    const unionSqls = subQueries.reduce(
      ({ unions, parameters }: UnionQueries, sq) => ({
        unions: [...unions, sq.getQuery()],
        parameters: { ...parameters, ...sq.getParameters() }
      }),
      { unions: [], parameters: {} }
    )

    const unionSql = unionSqls.unions
      .map(
        (u) => `SELECT *
                FROM (${u}) AS ${this.escapeName(fromAlias)}`
      )
      .join(' UNION ALL ')
    return { sql: unionSql, params: unionSqls.parameters }
  }

  private createRelationQueryBuilder(entity: Entity): SelectQueryBuilder<Relation> {
    const queryBuilder = this.relationRepo.createQueryBuilder(this.relationMeta.fromAlias)

    const joinedBuilder = this.relationMeta.joins.reduce((qb, join) => {
      const conditions = join.conditions.map(({ leftHand, rightHand }) => `${leftHand} = ${rightHand}`)

      return qb.innerJoin(join.target, join.alias, conditions.join(' AND '))
    }, queryBuilder)

    return joinedBuilder.where(
      new Brackets((bqb) => {
        const where = this.relationMeta.whereCondition(entity)

        bqb.andWhere(where.sql, where.params)
      })
    )
  }

  private getManyToOneOrOneToOneOwnerMeta(relation: RelationMetadata): RelationQuery<Relation, Entity> {
    const aliasName = relation.entityMetadata.tableName

    const joins: JoinColumn[] = [
      {
        target: relation.entityMetadata.target as Class<unknown>,
        alias: aliasName,
        conditions: relation.joinColumns.map((joinColumn) => ({
          leftHand: `${aliasName}.${joinColumn.propertyName}`,
          rightHand: `${relation.propertyName}.${joinColumn.referencedColumn.propertyName}`
        }))
      }
    ]

    const fromPrimaryKeys = relation.inverseEntityMetadata.primaryColumns.map((pk) => ({
      selectPath: `${relation.propertyName}.${pk.propertyName}`,
      databasePath: pk.databasePath,
      propertyName: pk.propertyName
    }))

    return {
      relation,
      from: relation.type as Class<Relation>,
      fromAlias: relation.propertyName,
      fromPrimaryKeys,
      joins,

      mapRelations: <RawRelation>(entity: Entity, relations: Relation[], rawRelations: RawRelation[]): Relation[] => {
        // Set the alias to use for the join
        const joinAlias = this.existingAlias?.name || aliasName

        const rawFilter = relation.entityMetadata.primaryColumns.reduce(
          (columns, column) => ({
            ...columns,

            [this.buildAlias(joinAlias, column.propertyName)]: column.getEntityValue(entity)
          }),
          {} as Partial<Entity>
        )

        // First filter the raw relations with the PK of the entity, then filter the relations
        // with the PK of the raw relation
        return lodashFilter(rawRelations, rawFilter).reduce((entityRelations: Relation[], rawRelation: RawRelation) => {
          const filter = this.getRelationPrimaryKeysPropertyNameAndColumnsName().reduce(
            (columns: Partial<Entity>, column) => ({
              ...columns,

              [column.propertyName]: rawRelation[column.columnName]
            }),
            {} as Partial<Entity>
          )

          return entityRelations.concat(lodashFilter(relations, filter) as Relation[])
        }, [] as Relation[])
      },

      batchSelect: (queryBuilder, entities) => {
        this.existingAlias = queryBuilder.expressionMap.aliases.find((alias) => {
          return alias.type === 'join' && alias.target === relation.entityMetadata.target
        })

        // Set the alias to use for the join
        const joinAlias = this.existingAlias?.name || aliasName

        const whereParams: { [key: string]: unknown } = {}
        const whereCondition = relation.entityMetadata.primaryColumns
          .map((column) => {
            const paramName = this.getParamName(joinAlias)

            whereParams[paramName] = entities.map((entity) => column.getEntityValue(entity) as unknown)

            // Also select the columns, so we can use them to map later
            queryBuilder.addSelect(`${joinAlias}.${column.propertyPath}`, this.buildAlias(joinAlias, column.propertyName))

            return `${joinAlias}.${column.propertyPath} IN (:...${paramName})`
          })
          .join(' AND ')

        // Only add the joins if there was not an existing one yet for this relation
        if (!this.existingAlias) {
          queryBuilder = joins.reduce((qb, join) => {
            const conditions = join.conditions.map(({ leftHand, rightHand }) => `${leftHand} = ${rightHand}`)

            return qb.innerJoin(join.target, join.alias, conditions.join(' AND '))
          }, queryBuilder)
        }

        return queryBuilder.andWhere(whereCondition, whereParams)
      },

      whereCondition: (entity: Entity): SQLFragment => {
        const params: ObjectLiteral = {}

        const sql = relation.entityMetadata.primaryColumns
          .map((column) => {
            const paramName = this.getParamName(aliasName)

            params[paramName] = column.getEntityValue(entity)
            return `${aliasName}.${column.propertyPath} = :${paramName}`
          })
          .join(' AND ')

        return { sql, params }
      }
    }
  }

  private getOneToManyOrOneToOneNotOwnerMeta(relation: RelationMetadata): RelationQuery<Relation, Entity> {
    const aliasName = relation.propertyName
    const columns = relation.inverseRelation.joinColumns
    const fromPrimaryKeys: PrimaryKey[] = relation.inverseEntityMetadata.primaryColumns.map((pk) => ({
      selectPath: `${aliasName}.${pk.propertyName}`,
      databasePath: pk.databasePath,
      propertyName: pk.propertyName
    }))

    return {
      relation,
      from: relation.inverseRelation.entityMetadata.target as Class<Relation>,
      fromAlias: aliasName,
      fromPrimaryKeys,
      joins: [],
      mapRelations: (entity: Entity, relations: Relation[]): Relation[] => {
        const filter = columns.reduce(
          (columnsFilter, column) => ({
            ...columnsFilter,
            [column.propertyName]: column.referencedColumn.getEntityValue(entity)
          }),
          {} as Partial<Entity>
        )

        return lodashFilter(relations, filter) as Relation[]
      },
      batchSelect: (qb: SelectQueryBuilder<Relation>, entities: Entity[]) => {
        const params = {}

        const where = columns
          .map((column) => {
            const paramName = this.getParamName(aliasName)
            params[paramName] = entities.map((entity) => column.referencedColumn.getEntityValue(entity) as unknown)

            return `${aliasName}.${column.propertyPath} IN (:...${paramName})`
          })
          .join(' AND ')

        return qb.andWhere(where, params)
      },
      whereCondition: (entity: Entity): SQLFragment => {
        const params: ObjectLiteral = {}

        const sql = columns
          .map((col) => {
            const paramName = this.getParamName(aliasName)

            params[paramName] = col.referencedColumn.getEntityValue(entity)
            return `${aliasName}.${col.propertyPath} = :${paramName}`
          })
          .join(' AND ')

        return { sql, params }
      }
    }
  }

  private getManyToManyOwnerMeta(relation: RelationMetadata): RelationQuery<Relation, Entity> {
    const mainAlias = relation.propertyName
    const joinAlias = relation.junctionEntityMetadata.tableName
    const joins: JoinColumn[] = [
      {
        target: joinAlias,
        alias: joinAlias,
        conditions: relation.inverseJoinColumns.map((inverseJoinColumn) => ({
          leftHand: `${joinAlias}.${inverseJoinColumn.propertyName}`,
          rightHand: `${mainAlias}.${inverseJoinColumn.referencedColumn.propertyName}`
        }))
      }
    ]

    const fromPrimaryKeys = relation.inverseEntityMetadata.primaryColumns.map((pk) => ({
      selectPath: `${mainAlias}.${pk.propertyName}`,
      databasePath: pk.databasePath,
      propertyName: pk.propertyName
    }))

    return {
      relation,
      from: relation.type as Class<Relation>,
      fromAlias: mainAlias,
      fromPrimaryKeys,
      joins,

      mapRelations: <RawRelation>(entity: Entity, relations: Relation[], rawRelations: RawRelation[]): Relation[] => {
        return this.batchMapRelationsManyToMany<RawRelation>(joinAlias, relation.joinColumns, entity, relations, rawRelations)
      },

      batchSelect: (qb, entities: Entity[]) => {
        return this.batchSelectManyToMany(qb, entities, joinAlias, relation.joinColumns)
      },

      whereCondition: (entity: Entity): SQLFragment => {
        const params: ObjectLiteral = {}

        const sql = relation.joinColumns
          .map((joinColumn) => {
            const paramName = this.getParamName(joinColumn.propertyName)

            params[paramName] = joinColumn.referencedColumn.getEntityValue(entity)
            return `${joinAlias}.${joinColumn.propertyName} = :${paramName}`
          })
          .join(' AND ')

        return { sql, params }
      }
    }
  }

  private getManyToManyNotOwnerMetadata(relation: RelationMetadata): RelationQuery<Relation, Entity> {
    const mainAlias = relation.propertyName
    const joinAlias = relation.junctionEntityMetadata.tableName
    const joins = [
      {
        target: joinAlias,
        alias: joinAlias,
        conditions: relation.inverseRelation.joinColumns.map((joinColumn) => ({
          leftHand: `${joinAlias}.${joinColumn.propertyName}`,
          rightHand: `${mainAlias}.${joinColumn.referencedColumn.propertyName}`
        }))
      }
    ]

    const fromPrimaryKeys = relation.inverseEntityMetadata.primaryColumns.map((pk) => ({
      selectPath: `${mainAlias}.${pk.propertyName}`,
      databasePath: pk.databasePath,
      propertyName: pk.propertyName
    }))

    return {
      relation,
      from: relation.type as Class<Relation>,
      fromAlias: mainAlias,
      fromPrimaryKeys,
      joins,

      mapRelations: <RawRelation>(entity: Entity, relations: Relation[], rawRelations: RawRelation[]): Relation[] => {
        return this.batchMapRelationsManyToMany<RawRelation>(
          joinAlias,
          relation.inverseRelation.inverseJoinColumns,
          entity,
          relations,
          rawRelations
        )
      },

      batchSelect: (qb: SelectQueryBuilder<Relation>, entities: Entity[]): SelectQueryBuilder<Relation> => {
        return this.batchSelectManyToMany(qb, entities, joinAlias, relation.inverseRelation.inverseJoinColumns)
      },

      whereCondition: (entity: Entity): SQLFragment => {
        const params: ObjectLiteral = {}

        const sql = relation.inverseRelation.inverseJoinColumns
          .map((inverseJoinColumn) => {
            const paramName = this.getParamName(inverseJoinColumn.propertyName)

            params[paramName] = inverseJoinColumn.referencedColumn.getEntityValue(entity)

            return `${joinAlias}.${inverseJoinColumn.propertyName} = :${paramName}`
          })
          .join(' AND ')

        return { sql, params }
      }
    }
  }

  private batchSelectManyToMany(
    queryBuilder: SelectQueryBuilder<Relation>,
    entities: Entity[],
    joinAlias: string,
    columns: ColumnMetadata[]
  ) {
    const params = {}

    const sql = columns
      .map((column) => {
        const paramName = this.getParamName(column.propertyName)
        params[paramName] = entities.map((entity) => column.referencedColumn.getEntityValue(entity) as unknown)

        // We also want to select the field, so we can map them back in the mapper
        queryBuilder.addSelect(`${joinAlias}.${column.propertyName}`, this.buildAlias(joinAlias, column.propertyName))

        return `${joinAlias}.${column.propertyName} IN (:...${paramName})`
      })
      .join(' AND ')

    // Add the needed joins
    return this.relationMeta.joins
      .reduce((qb, join) => {
        const conditions = join.conditions.map(({ leftHand, rightHand }) => `${leftHand} = ${rightHand}`)

        return qb.innerJoin(join.target, join.alias, conditions.join(' AND '))
      }, queryBuilder)
      .andWhere(sql, params)
  }

  private batchMapRelationsManyToMany<RawRelation>(
    joinAlias: string,
    columns: ColumnMetadata[],
    entity: Entity,
    relations: Relation[],
    rawRelations: RawRelation[]
  ): Relation[] {
    const rawFilter = columns.reduce(
      (columnsFilter, column) => ({
        ...columnsFilter,

        [this.buildAlias(joinAlias, column.propertyName)]: column.referencedColumn.getEntityValue(entity)
      }),
      {} as Partial<Entity>
    )

    // First filter the raw relations with the PK of the entity, then filter the relations
    // with the PK of the raw relation
    return lodashFilter(rawRelations, rawFilter).reduce((entityRelations, rawRelation) => {
      const filter = this.getRelationPrimaryKeysPropertyNameAndColumnsName().reduce(
        (columnsFilter, column) => ({
          ...columnsFilter,
          [column.propertyName]: rawRelation[column.columnName]
        }),
        {} as Partial<Entity>
      )

      return entityRelations.concat(lodashFilter(relations, filter) as Relation[])
    }, [] as Relation[])
  }

  private getParamName(prefix: string): string {
    this.paramCount += 1

    return `${prefix}_${this.paramCount}`
  }

  get entityIndexColName(): string {
    return '__nestjsQuery__entityIndex__'
  }

  private get escapedEntityIndexColName(): string {
    return this.escapeName(this.entityIndexColName)
  }

  private get unionAlias(): string {
    return 'unioned'
  }

  private escapeName(str: string): string {
    return this.relationRepo.manager.connection.driver.escape(str)
  }

  private getRelationPrimaryKeysPropertyNameAndColumnsName(): { columnName: string; propertyName: string }[] {
    return this.relationMeta.fromPrimaryKeys.map((pk) => ({
      propertyName: pk.propertyName,
      columnName: this.buildAlias(pk.databasePath)
    }))
  }

  private buildAlias(...alias: string[]): string {
    return DriverUtils.buildAlias(this.relationRepo.manager.connection.driver, this.relationMeta.fromAlias, ...alias)
  }
}<|MERGE_RESOLUTION|>--- conflicted
+++ resolved
@@ -108,25 +108,12 @@
   public batchSelect(entities: Entity[], query: Query<Relation>, withDeleted?: boolean): SelectQueryBuilder<Relation> {
     let qb = this.relationRepo.createQueryBuilder(this.relationMeta.fromAlias)
 
-<<<<<<< HEAD
-    if (withDeleted) {
-      qb.withDeleted()
-    }
-
+    qb.withDeleted()
     qb = this.filterQueryBuilder.applyRelationJoinsRecursive(
       qb,
       this.filterQueryBuilder.getReferencedRelationsRecursive(this.relationRepo.metadata, query.filter, query.relations),
       query.relations
     )
-=======
-    qb.withDeleted()
-    qb = hasRelations
-      ? this.filterQueryBuilder.applyRelationJoinsRecursive(
-          qb,
-          this.filterQueryBuilder.getReferencedRelationsRecursive(this.relationRepo.metadata, query.filter)
-        )
-      : qb
->>>>>>> b2715ada
     qb = this.filterQueryBuilder.applyFilter(qb, query.filter, qb.alias)
     qb = this.filterQueryBuilder.applySorting(qb, query.sorting, qb.alias)
     qb = this.filterQueryBuilder.applyPaging(qb, query.paging)
