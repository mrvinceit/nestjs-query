<<<<<<< HEAD
import { Filter, FilterComparisons, FilterFieldComparison } from '@ptc-org/nestjs-query-core';
import { Brackets, WhereExpression, WhereExpressionBuilder } from 'typeorm';
import { NestedRecord } from './filter-query.builder';
import { EntityComparisonField, SQLComparisonBuilder } from './sql-comparison.builder';
=======
import { Filter, FilterComparisons, FilterFieldComparison } from '@ptc-org/nestjs-query-core'
import { Brackets, WhereExpression } from 'typeorm'

import { NestedRecord } from './filter-query.builder'
import { EntityComparisonField, SQLComparisonBuilder } from './sql-comparison.builder'
>>>>>>> 0a5d5c20

/**
 * @internal
 * Builds a WHERE clause from a Filter.
 */
export class WhereBuilder<Entity> {
  constructor(readonly sqlComparisonBuilder: SQLComparisonBuilder<Entity> = new SQLComparisonBuilder<Entity>()) {}

  /**
   * Builds a WHERE clause from a Filter.
   * @param where - the `typeorm` WhereExpression
   * @param filter - the filter to build the WHERE clause from.
   * @param relationNames - the relations tree.
   * @param alias - optional alias to use to qualify an identifier
   */
<<<<<<< HEAD
  build<Where extends WhereExpressionBuilder>(
    where: Where,
    filter: Filter<Entity>,
    relationNames: NestedRecord,
    alias?: string
  ): Where {
    const { and, or } = filter;
=======
  build<Where extends WhereExpression>(where: Where, filter: Filter<Entity>, relationNames: NestedRecord, alias?: string): Where {
    const { and, or } = filter
>>>>>>> 0a5d5c20
    if (and && and.length) {
      this.filterAnd(where, and, relationNames, alias)
    }
    if (or && or.length) {
      this.filterOr(where, or, relationNames, alias)
    }
    return this.filterFields(where, filter, relationNames, alias)
  }

  /**
   * ANDs multiple filters together. This will properly group every clause to ensure proper precedence.
   *
   * @param where - the `typeorm` WhereExpression
   * @param filters - the array of filters to AND together
   * @param relationNames - the relations tree.
   * @param alias - optional alias to use to qualify an identifier
   */
  private filterAnd<Where extends WhereExpression>(
    where: Where,
    filters: Filter<Entity>[],
    relationNames: NestedRecord,
    alias?: string
  ): Where {
    return where.andWhere(
      new Brackets((qb) => filters.reduce((w, f) => qb.andWhere(this.createBrackets(f, relationNames, alias)), qb))
    )
  }

  /**
   * ORs multiple filters together. This will properly group every clause to ensure proper precedence.
   *
   * @param where - the `typeorm` WhereExpression
   * @param filter - the array of filters to OR together
   * @param relationNames - the relations tree.
   * @param alias - optional alias to use to qualify an identifier
   */
  private filterOr<Where extends WhereExpressionBuilder>(
    where: Where,
    filter: Filter<Entity>[],
    relationNames: NestedRecord,
    alias?: string
  ): Where {
    return where.andWhere(
      new Brackets((qb) => filter.reduce((w, f) => qb.orWhere(this.createBrackets(f, relationNames, alias)), qb))
    )
  }

  /**
   * Wraps a filter in brackets to ensure precedence.
   * ```
   * {a: { eq: 1 } } // "(a = 1)"
   * {a: { eq: 1 }, b: { gt: 2 } } // "((a = 1) AND (b > 2))"
   * ```
   * @param filter - the filter to wrap in brackets.
   * @param relationNames - the relations tree.
   * @param alias - optional alias to use to qualify an identifier
   */
  private createBrackets(filter: Filter<Entity>, relationNames: NestedRecord, alias?: string): Brackets {
    return new Brackets((qb) => this.build(qb, filter, relationNames, alias))
  }

  /**
   * Creates field comparisons from a filter. This method will ignore and/or properties.
   * @param where - the `typeorm` WhereExpression
   * @param filter - the filter with fields to create comparisons for.
   * @param relationNames - the relations tree.
   * @param alias - optional alias to use to qualify an identifier
   */
  private filterFields<Where extends WhereExpression>(
    where: Where,
    filter: Filter<Entity>,
    relationNames: NestedRecord,
    alias?: string
  ): Where {
    return Object.keys(filter).reduce((w, field) => {
      if (field !== 'and' && field !== 'or') {
        return this.withFilterComparison(
          where,
          field as keyof Entity,
          this.getField(filter, field as keyof Entity),
          relationNames,
          alias
        )
      }
      return w
    }, where)
  }

  private getField<K extends keyof FilterComparisons<Entity>>(
    obj: FilterComparisons<Entity>,
    field: K
  ): FilterFieldComparison<Entity[K]> {
    return obj[field] as FilterFieldComparison<Entity[K]>
  }

  private withFilterComparison<T extends keyof Entity, Where extends WhereExpression>(
    where: Where,
    field: T,
    cmp: FilterFieldComparison<Entity[T]>,
    relationNames: NestedRecord,
    alias?: string
  ): Where {
    if (relationNames[field as string]) {
      return this.withRelationFilter(where, field, cmp as Filter<Entity[T]>, relationNames[field as string])
    }
    return where.andWhere(
      new Brackets((qb) => {
        const opts = Object.keys(cmp) as (keyof FilterFieldComparison<Entity[T]>)[]
        const sqlComparisons = opts.map((cmpType) =>
          this.sqlComparisonBuilder.build(field, cmpType, cmp[cmpType] as EntityComparisonField<Entity, T>, alias)
        )
        sqlComparisons.map(({ sql, params }) => qb.orWhere(sql, params))
      })
    )
  }

  private withRelationFilter<T extends keyof Entity, Where extends WhereExpression>(
    where: Where,
    field: T,
    cmp: Filter<Entity[T]>,
    relationNames: NestedRecord
  ): Where {
    return where.andWhere(
      new Brackets((qb) => {
        const relationWhere = new WhereBuilder<Entity[T]>()
        return relationWhere.build(qb, cmp, relationNames, field as string)
      })
    )
  }
}<|MERGE_RESOLUTION|>--- conflicted
+++ resolved
@@ -1,15 +1,8 @@
-<<<<<<< HEAD
 import { Filter, FilterComparisons, FilterFieldComparison } from '@ptc-org/nestjs-query-core';
 import { Brackets, WhereExpression, WhereExpressionBuilder } from 'typeorm';
 import { NestedRecord } from './filter-query.builder';
 import { EntityComparisonField, SQLComparisonBuilder } from './sql-comparison.builder';
-=======
-import { Filter, FilterComparisons, FilterFieldComparison } from '@ptc-org/nestjs-query-core'
-import { Brackets, WhereExpression } from 'typeorm'
 
-import { NestedRecord } from './filter-query.builder'
-import { EntityComparisonField, SQLComparisonBuilder } from './sql-comparison.builder'
->>>>>>> 0a5d5c20
 
 /**
  * @internal
@@ -25,7 +18,7 @@
    * @param relationNames - the relations tree.
    * @param alias - optional alias to use to qualify an identifier
    */
-<<<<<<< HEAD
+
   build<Where extends WhereExpressionBuilder>(
     where: Where,
     filter: Filter<Entity>,
@@ -33,10 +26,6 @@
     alias?: string
   ): Where {
     const { and, or } = filter;
-=======
-  build<Where extends WhereExpression>(where: Where, filter: Filter<Entity>, relationNames: NestedRecord, alias?: string): Where {
-    const { and, or } = filter
->>>>>>> 0a5d5c20
     if (and && and.length) {
       this.filterAnd(where, and, relationNames, alias)
     }
