--- conflicted
+++ resolved
@@ -78,13 +78,8 @@
    * ```
    * @param query - The Query used to filter, page, and sort rows.
    */
-<<<<<<< HEAD
-  async query(query: Query<Entity>, selectRelations?: SelectRelation<Entity>[]): Promise<Entity[]> {
+  public async query(query: Query<Entity>, selectRelations?: SelectRelation<Entity>[]): Promise<Entity[]> {
     return this.filterQueryBuilder.select(query, selectRelations).getMany()
-=======
-  public async query(query: Query<Entity>): Promise<Entity[]> {
-    return this.filterQueryBuilder.select(query).getMany()
->>>>>>> 0e558f20
   }
 
   public async aggregate(filter: Filter<Entity>, aggregate: AggregateQuery<Entity>): Promise<AggregateResponse<Entity>[]> {
@@ -107,13 +102,8 @@
    * @param id - The id of the record to find.
    * @param opts
    */
-<<<<<<< HEAD
-  async findById(id: string | number, opts?: FindByIdOptions<Entity>): Promise<Entity | undefined> {
+  public async findById(id: string | number, opts?: FindByIdOptions<Entity>): Promise<Entity | undefined> {
     const qb = this.filterQueryBuilder.selectById(id, opts ?? {}, opts?.selectRelations)
-=======
-  public async findById(id: string | number, opts?: FindByIdOptions<Entity>): Promise<Entity | undefined> {
-    const qb = this.filterQueryBuilder.selectById(id, opts ?? {})
->>>>>>> 0e558f20
     if (opts?.withDeleted) {
       qb.withDeleted()
     }
