{
  "name": "@ptc-org/nestjs-query-typeorm",
<<<<<<< HEAD
  "version": "2.2.0-alpha.5",
=======
  "version": "2.2.0",
>>>>>>> b2715ada
  "description": "Typeorm adapter for @ptc-org/nestjs-query-core",
  "author": "doug-martin <doug@dougamartin.com>",
  "homepage": "https://github.com/tripss/nestjs-query#readme",
  "license": "MIT",
  "main": "src/index.js",
  "types": "src/index.d.ts",
  "directories": {
    "lib": "src",
    "test": "__tests__"
  },
  "files": [
    "src/**"
  ],
  "publishConfig": {
    "access": "public"
  },
  "dependencies": {
    "camel-case": "^4.1.2",
    "lodash.filter": "^4.6.0",
    "lodash.merge": "^4.6.2",
    "lodash.omit": "^4.5.0",
    "tslib": "^2.4.0",
    "uuid": "^9.0.0"
  },
  "peerDependencies": {
    "@nestjs/common": "^8.0.0 || ^9.0.0",
    "@nestjs/typeorm": "^8.1.0 || ^9.0.0",
    "class-transformer": "^0.2.3 || 0.3.1 || ^0.5",
    "typeorm": "^0.3.8"
  },
  "repository": {
    "type": "git",
    "url": "git+https://github.com/tripss/nestjs-query.git",
    "directory": "packages/query-typeorm"
  },
  "bugs": {
    "url": "https://github.com/tripss/nestjs-query/issues"
  }
}<|MERGE_RESOLUTION|>--- conflicted
+++ resolved
@@ -1,10 +1,6 @@
 {
   "name": "@ptc-org/nestjs-query-typeorm",
-<<<<<<< HEAD
-  "version": "2.2.0-alpha.5",
-=======
   "version": "2.2.0",
->>>>>>> b2715ada
   "description": "Typeorm adapter for @ptc-org/nestjs-query-core",
   "author": "doug-martin <doug@dougamartin.com>",
   "homepage": "https://github.com/tripss/nestjs-query#readme",
