{
  "name": "@ptc-org/nestjs-query-typeorm",
  "version": "2.0.0-alpha.1",
  "description": "Typeorm adapter for @ptc-org/nestjs-query-core",
  "author": "doug-martin <doug@dougamartin.com>",
  "homepage": "https://github.com/tripss/nestjs-query#readme",
  "license": "MIT",
  "main": "src/index.js",
  "types": "src/index.d.ts",
  "directories": {
    "lib": "src",
    "test": "__tests__"
  },
  "files": [
    "src/**"
  ],
  "publishConfig": {
    "access": "public"
  },
  "dependencies": {
    "camel-case": "^4.1.2",
    "lodash.filter": "^4.6.0",
    "lodash.merge": "^4.6.2",
    "lodash.omit": "^4.5.0",
    "tslib": "^2.4.0",
    "uuid": "^8.3.2"
  },
  "peerDependencies": {
<<<<<<< HEAD
    "@nestjs/common": "^8.0.0 || ^9.0.0",
    "@nestjs/typeorm": "^9.0.0",
    "class-transformer": "^0.2.3 || 0.3.1 || 0.4",
    "typeorm": "^0.3.8"
=======
    "@nestjs/common": "9.0.11",
    "@nestjs/typeorm": "9.0.1",
    "class-transformer": "^0.2.3 || 0.3.1 || ^0.5",
    "typeorm": "0.3.8"
>>>>>>> 6376d44d
  },
  "repository": {
    "type": "git",
    "url": "git+https://github.com/tripss/nestjs-query.git",
    "directory": "packages/query-typeorm"
  },
  "bugs": {
    "url": "https://github.com/tripss/nestjs-query/issues"
  }
}<|MERGE_RESOLUTION|>--- conflicted
+++ resolved
@@ -26,17 +26,10 @@
     "uuid": "^8.3.2"
   },
   "peerDependencies": {
-<<<<<<< HEAD
     "@nestjs/common": "^8.0.0 || ^9.0.0",
-    "@nestjs/typeorm": "^9.0.0",
-    "class-transformer": "^0.2.3 || 0.3.1 || 0.4",
+    "@nestjs/typeorm": "^8.1.0 || ^9.0.0",
+    "class-transformer": "^0.2.3 || 0.3.1 || ^0.5",
     "typeorm": "^0.3.8"
-=======
-    "@nestjs/common": "9.0.11",
-    "@nestjs/typeorm": "9.0.1",
-    "class-transformer": "^0.2.3 || 0.3.1 || ^0.5",
-    "typeorm": "0.3.8"
->>>>>>> 6376d44d
   },
   "repository": {
     "type": "git",
