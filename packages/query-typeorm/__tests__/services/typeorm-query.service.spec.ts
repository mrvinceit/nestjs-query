<<<<<<< HEAD
import { Test, TestingModule } from '@nestjs/testing';
import { InjectRepository, TypeOrmModule } from '@nestjs/typeorm';
import { Filter, SortDirection } from '@ptc-org/nestjs-query-core';
import { plainToClass } from 'class-transformer';
import { Repository } from 'typeorm';
import { TypeOrmQueryService } from '../../src';
import { FilterQueryBuilder } from '../../src/query';
import {
  closeTestConnection,
  CONNECTION_OPTIONS,
  getTestConnection,
  refresh,
  truncate
} from '../__fixtures__/connection.fixture';
=======
import { Test, TestingModule } from '@nestjs/testing'
import { InjectRepository, TypeOrmModule } from '@nestjs/typeorm'
import { Filter, SortDirection } from '@ptc-org/nestjs-query-core'
import { plainToClass } from 'class-transformer'
import { Repository } from 'typeorm'

import { TypeOrmQueryService } from '../../src'
import { FilterQueryBuilder } from '../../src/query'
import { closeTestConnection, CONNECTION_OPTIONS, getTestConnection, refresh, truncate } from '../__fixtures__/connection.fixture'
>>>>>>> 0a5d5c20
import {
  TEST_ENTITIES,
  TEST_RELATIONS,
  TEST_SOFT_DELETE_ENTITIES,
  TEST_SOFT_DELETE_RELATION_ENTITIES
<<<<<<< HEAD
} from '../__fixtures__/seeds';
import { TestEntityRelationEntity } from '../__fixtures__/test-entity-relation.entity';
import { TestRelation } from '../__fixtures__/test-relation.entity';
import { TestSoftDeleteEntity } from '../__fixtures__/test-soft-delete.entity';
import { TestSoftDeleteRelation } from '../__fixtures__/test-soft-delete.relation';
import { TestEntity } from '../__fixtures__/test.entity';
=======
} from '../__fixtures__/seeds'
import { TestEntity } from '../__fixtures__/test.entity'
import { TestEntityRelationEntity } from '../__fixtures__/test-entity-relation.entity'
import { TestRelation } from '../__fixtures__/test-relation.entity'
import { TestSoftDeleteEntity } from '../__fixtures__/test-soft-delete.entity'
import { TestSoftDeleteRelation } from '../__fixtures__/test-soft-delete.relation'
>>>>>>> 0a5d5c20

describe('TypeOrmQueryService', (): void => {
  let moduleRef: TestingModule

  class TestEntityService extends TypeOrmQueryService<TestEntity> {
    constructor(@InjectRepository(TestEntity) readonly repo: Repository<TestEntity>) {
      super(repo)
    }
  }

  class TestRelationService extends TypeOrmQueryService<TestRelation> {
    constructor(@InjectRepository(TestRelation) readonly repo: Repository<TestRelation>) {
      super(repo)
    }
  }

  class TestSoftDeleteEntityService extends TypeOrmQueryService<TestSoftDeleteEntity> {
    constructor(@InjectRepository(TestSoftDeleteEntity) readonly repo: Repository<TestSoftDeleteEntity>) {
      super(repo, { useSoftDelete: true })
    }
  }

  afterEach(closeTestConnection)

  beforeEach(async () => {
    moduleRef = await Test.createTestingModule({
      imports: [
        TypeOrmModule.forRoot(CONNECTION_OPTIONS),
        TypeOrmModule.forFeature([TestEntity, TestRelation, TestEntityRelationEntity, TestSoftDeleteEntity])
      ],
      providers: [TestEntityService, TestRelationService, TestSoftDeleteEntityService]
    }).compile()

    await refresh()
  })

  it('should create a filterQueryBuilder and assemblerService based on the repo passed in if not provided', () => {
    const queryService = moduleRef.get(TestEntityService)
    expect(queryService.filterQueryBuilder).toBeInstanceOf(FilterQueryBuilder)
    expect(queryService.filterQueryBuilder.repo.target).toBe(TestEntity)
  })

  describe('#query', () => {
    it('call select and return the result', async () => {
      const queryService = moduleRef.get(TestEntityService)
      const queryResult = await queryService.query({ filter: { stringType: { eq: 'foo1' } } })
      return expect(queryResult).toEqual([TEST_ENTITIES[0]])
    })

    describe('filter on relations', () => {
      describe('deeply nested', () => {
        it('oneToOne - oneToMany', async () => {
          const entity = TEST_ENTITIES[0]
          const relationEntity = TEST_RELATIONS.find((r) => r.testEntityId === entity.testEntityPk)
          expect(relationEntity).toBeDefined()
          const queryService = moduleRef.get(TestEntityService)
          const queryResult = await queryService.query({
            filter: {
              oneTestRelation: {
                relationsOfTestRelation: {
                  testRelationId: {
                    eq: relationEntity?.testRelationPk
                  }
                }
              }
            }
          })
          expect(queryResult).toEqual([entity])
        })
        it('oneToOne - manyToOne', async () => {
          const entity = TEST_ENTITIES[0]
          const relationEntity = TEST_RELATIONS.find((r) => r.testEntityId === entity.testEntityPk)
          expect(relationEntity).toBeDefined()
          const queryService = moduleRef.get(TestEntityService)
          const queryResult = await queryService.query({
            filter: {
              oneTestRelation: {
                relationOfTestRelation: {
                  testRelationId: {
                    eq: relationEntity?.testRelationPk
                  }
                }
              }
            }
          })
          expect(queryResult).toEqual([entity])
        })
      })

      describe('oneToOne', () => {
        it('should allow filtering on a one to one relation', async () => {
          const entity = TEST_ENTITIES[0]
          const queryService = moduleRef.get(TestEntityService)
          const queryResult = await queryService.query({
            filter: {
              oneTestRelation: {
                testRelationPk: {
                  in: [`test-relations-${entity.testEntityPk}-1`, `test-relations-${entity.testEntityPk}-3`]
                }
              }
            }
          })
          expect(queryResult).toEqual([entity])
        })

        it('should allow filtering on a one to one relation with an OR clause', async () => {
          const entity = TEST_ENTITIES[0]
          const queryService = moduleRef.get(TestEntityService)
          const queryResult = await queryService.query({
            filter: {
              or: [
                { testEntityPk: { eq: TEST_ENTITIES[1].testEntityPk } },
                {
                  oneTestRelation: {
                    testRelationPk: {
                      in: [`test-relations-${entity.testEntityPk}-1`, `test-relations-${entity.testEntityPk}-3`]
                    }
                  }
                }
              ]
            },
            sorting: [{ field: 'testEntityPk', direction: SortDirection.ASC }],
            paging: { limit: 2 }
          })
          expect(queryResult).toEqual([entity, TEST_ENTITIES[1]])
        })
      })

      describe('manyToOne', () => {
        it('should allow filtering on a many to one relation', async () => {
          const queryService = moduleRef.get(TestRelationService)
          const queryResults = await queryService.query({
            filter: {
              testEntity: {
                testEntityPk: {
                  in: [TEST_ENTITIES[0].testEntityPk, TEST_ENTITIES[1].testEntityPk]
                }
              }
            }
          })
          expect(queryResults).toHaveLength(6)
          queryResults.map((e, idx) => {
            expect(e).toMatchObject(TEST_RELATIONS[idx])
          })
        })

        it('should allow filtering on a uni directional many to one relation', async () => {
          const queryService = moduleRef.get(TestRelationService)
          const queryResults = await queryService.query({
            filter: {
              testEntityUniDirectional: {
                testEntityPk: {
                  in: [TEST_ENTITIES[0].testEntityPk, TEST_ENTITIES[1].testEntityPk]
                }
              }
            }
          })
          expect(queryResults).toHaveLength(6)
          queryResults.map((e, idx) => {
            expect(e).toMatchObject(TEST_RELATIONS[idx])
          })
        })

        it('should allow filtering on a many to one relation with paging', async () => {
          const queryService = moduleRef.get(TestRelationService)
          const queryResults = await queryService.query({
            filter: {
              or: [
                { testRelationPk: { eq: TEST_RELATIONS[6].testRelationPk } },
                {
                  testEntity: {
                    testEntityPk: {
                      in: [TEST_ENTITIES[0].testEntityPk, TEST_ENTITIES[1].testEntityPk]
                    }
                  }
                }
              ]
            },
            sorting: [{ field: 'testRelationPk', direction: SortDirection.ASC }],
            paging: { limit: 3 }
          })
          expect(queryResults).toHaveLength(3)
          queryResults.map((e, idx) => {
            expect(e).toMatchObject(TEST_RELATIONS[idx])
          })
        })
      })

      describe('oneToMany', () => {
        it('should allow filtering on a many to one relation', async () => {
          const entity = TEST_ENTITIES[0]
          const queryService = moduleRef.get(TestEntityService)
          const queryResult = await queryService.query({
            filter: {
              testRelations: {
                relationName: {
                  in: [TEST_RELATIONS[0].relationName, TEST_RELATIONS[1].relationName]
                }
              }
            }
          })
          expect(queryResult).toEqual([entity])
        })
        it('should allow filtering on a one to many relation with paging', async () => {
          const entity = TEST_ENTITIES[0]
          const queryService = moduleRef.get(TestEntityService)
          const queryResult = await queryService.query({
            filter: {
              or: [
                { testEntityPk: { eq: TEST_ENTITIES[1].testEntityPk } },
                {
                  testRelations: {
                    testRelationPk: {
                      in: [`test-relations-${entity.testEntityPk}-1`, `test-relations-${entity.testEntityPk}-3`]
                    }
                  }
                }
              ]
            },
            sorting: [{ field: 'testEntityPk', direction: SortDirection.ASC }],
            paging: { limit: 2 }
          })
          expect(queryResult).toEqual([entity, TEST_ENTITIES[1]])
        })
      })

      describe('manyToMany', () => {
        it('should allow filtering on a many to many relation', async () => {
          const queryService = moduleRef.get(TestEntityService)
          const queryResult = await queryService.query({
            filter: {
              manyTestRelations: {
                relationName: {
                  in: [TEST_RELATIONS[1].relationName, TEST_RELATIONS[4].relationName]
                }
              }
            }
          })
          expect(queryResult).toEqual([TEST_ENTITIES[1], TEST_ENTITIES[3], TEST_ENTITIES[5], TEST_ENTITIES[7], TEST_ENTITIES[9]])
        })

        it('should allow filtering on a many to many uni-directional relation', async () => {
          const queryService = moduleRef.get(TestEntityService)
          const queryResult = await queryService.query({
            filter: {
              manyToManyUniDirectional: {
                relationName: {
                  in: [TEST_RELATIONS[2].relationName, TEST_RELATIONS[5].relationName]
                }
              }
            }
          })
          expect(queryResult).toEqual([TEST_ENTITIES[2], TEST_ENTITIES[5], TEST_ENTITIES[8]])
        })

        it('should allow filtering on a many to many relation with paging', async () => {
          const queryService = moduleRef.get(TestEntityService)
          const queryResult = await queryService.query({
            filter: {
              or: [
                { testEntityPk: { eq: TEST_ENTITIES[2].testEntityPk } },
                {
                  manyTestRelations: {
                    relationName: {
                      in: [TEST_RELATIONS[1].relationName, TEST_RELATIONS[4].relationName]
                    }
                  }
                }
              ]
            },
            sorting: [{ field: 'numberType', direction: SortDirection.ASC }],
            paging: { limit: 6 }
          })
          expect(queryResult).toEqual([
            TEST_ENTITIES[1],
            TEST_ENTITIES[2], // additional one from the or
            TEST_ENTITIES[3],
            TEST_ENTITIES[5],
            TEST_ENTITIES[7],
            TEST_ENTITIES[9]
          ])
        })
      })
    })
  })

  describe('#aggregate', () => {
    it('call select with the aggregate columns and return the result', async () => {
      const queryService = moduleRef.get(TestEntityService)
      const queryResult = await queryService.aggregate(
        {},
        {
          count: ['testEntityPk'],
          avg: ['numberType'],
          sum: ['numberType'],
          max: ['testEntityPk', 'dateType', 'numberType', 'stringType'],
          min: ['testEntityPk', 'dateType', 'numberType', 'stringType']
        }
      )
      return expect(queryResult).toEqual([
        {
          avg: {
            numberType: 5.5
          },
          count: {
            testEntityPk: 10
          },
          max: {
            dateType: expect.stringMatching('2020-02-10'),
            numberType: 10,
            stringType: 'foo9',
            testEntityPk: 'test-entity-9'
          },
          min: {
            dateType: expect.stringMatching('2020-02-01'),
            numberType: 1,
            stringType: 'foo1',
            testEntityPk: 'test-entity-1'
          },
          sum: {
            numberType: 55
          }
        }
      ])
    })

    it('call aggregate with a group by', async () => {
      const queryService = moduleRef.get(TestEntityService)
      const queryResult = await queryService.aggregate(
        {},
        {
          groupBy: ['boolType'],
          count: ['testEntityPk'],
          avg: ['numberType'],
          sum: ['numberType'],
          max: ['testEntityPk', 'dateType', 'numberType', 'stringType'],
          min: ['testEntityPk', 'dateType', 'numberType', 'stringType']
        }
      )
      return expect(queryResult).toEqual([
        {
          groupBy: {
            boolType: 0
          },
          avg: {
            numberType: 5
          },
          count: {
            testEntityPk: 5
          },
          max: {
            dateType: expect.stringMatching('2020-02-09'),
            numberType: 9,
            stringType: 'foo9',
            testEntityPk: 'test-entity-9'
          },
          min: {
            dateType: expect.stringMatching('2020-02-01'),
            numberType: 1,
            stringType: 'foo1',
            testEntityPk: 'test-entity-1'
          },
          sum: {
            numberType: 25
          }
        },
        {
          groupBy: {
            boolType: 1
          },
          avg: {
            numberType: 6
          },
          count: {
            testEntityPk: 5
          },
          max: {
            dateType: expect.stringMatching('2020-02-10'),
            numberType: 10,
            stringType: 'foo8',
            testEntityPk: 'test-entity-8'
          },
          min: {
            dateType: expect.stringMatching('2020-02-02'),
            numberType: 2,
            stringType: 'foo10',
            testEntityPk: 'test-entity-10'
          },
          sum: {
            numberType: 30
          }
        }
      ])
    })

    it('call select with the aggregate columns and return the result with a filter', async () => {
      const queryService = moduleRef.get(TestEntityService)
      const queryResult = await queryService.aggregate(
        { stringType: { in: ['foo1', 'foo2', 'foo3'] } },
        {
          count: ['testEntityPk'],
          avg: ['numberType'],
          sum: ['numberType'],
          max: ['testEntityPk', 'dateType', 'numberType', 'stringType'],
          min: ['testEntityPk', 'dateType', 'numberType', 'stringType']
        }
      )
      return expect(queryResult).toEqual([
        {
          avg: {
            numberType: 2
          },
          count: {
            testEntityPk: 3
          },
          max: {
            dateType: expect.stringMatching('2020-02-03'),
            numberType: 3,
            stringType: 'foo3',
            testEntityPk: 'test-entity-3'
          },
          min: {
            dateType: expect.stringMatching('2020-02-01'),
            numberType: 1,
            stringType: 'foo1',
            testEntityPk: 'test-entity-1'
          },
          sum: {
            numberType: 6
          }
        }
      ])
    })

    it('call aggregate with a group and filter', async () => {
      const queryService = moduleRef.get(TestEntityService)
      const queryResult = await queryService.aggregate(
        { stringType: { in: ['foo1', 'foo2', 'foo3'] } },
        {
          groupBy: ['boolType'],
          count: ['testEntityPk'],
          avg: ['numberType'],
          sum: ['numberType'],
          max: ['testEntityPk', 'dateType', 'numberType', 'stringType'],
          min: ['testEntityPk', 'dateType', 'numberType', 'stringType']
        }
      )
      return expect(queryResult).toEqual([
        {
          groupBy: {
            boolType: 0
          },
          avg: {
            numberType: 2
          },
          count: {
            testEntityPk: 2
          },
          max: {
            dateType: expect.stringMatching('2020-02-03'),
            numberType: 3,
            stringType: 'foo3',
            testEntityPk: 'test-entity-3'
          },
          min: {
            dateType: expect.stringMatching('2020-02-01'),
            numberType: 1,
            stringType: 'foo1',
            testEntityPk: 'test-entity-1'
          },
          sum: {
            numberType: 4
          }
        },
        {
          groupBy: {
            boolType: 1
          },
          avg: {
            numberType: 2
          },
          count: {
            testEntityPk: 1
          },
          max: {
            dateType: expect.stringMatching('2020-02-02'),
            numberType: 2,
            stringType: 'foo2',
            testEntityPk: 'test-entity-2'
          },
          min: {
            dateType: expect.stringMatching('2020-02-02'),
            numberType: 2,
            stringType: 'foo2',
            testEntityPk: 'test-entity-2'
          },
          sum: {
            numberType: 2
          }
        }
      ])
    })
  })

  describe('#count', () => {
    it('call select and return the result', async () => {
      const queryService = moduleRef.get(TestEntityService)
      const queryResult = await queryService.count({ stringType: { like: 'foo%' } })
      return expect(queryResult).toBe(10)
    })

    describe('with relations', () => {
      describe('oneToOne', () => {
        it('should properly count the number pf records with the associated relations', async () => {
          const entity = TEST_ENTITIES[0]
          const queryService = moduleRef.get(TestEntityService)
          const count = await queryService.count({
            oneTestRelation: {
              testRelationPk: {
                in: [`test-relations-${entity.testEntityPk}-1`, `test-relations-${entity.testEntityPk}-3`]
              }
            }
          })
          expect(count).toBe(1)
        })
      })

      describe('manyToOne', () => {
        it('set the relation to null', async () => {
          const queryService = moduleRef.get(TestRelationService)
          const count = await queryService.count({
            testEntity: {
              testEntityPk: {
                in: [TEST_ENTITIES[0].testEntityPk, TEST_ENTITIES[2].testEntityPk]
              }
            }
          })
          expect(count).toBe(6)
        })
      })

      describe('oneToMany', () => {
        it('set the relation to null', async () => {
          const relation = TEST_RELATIONS[0]
          const queryService = moduleRef.get(TestEntityService)
          const count = await queryService.count({
            testRelations: {
              testEntityId: {
                in: [relation.testEntityId]
              }
            }
          })
          expect(count).toBe(1)
        })
      })
    })
  })

  describe('#queryRelations', () => {
    describe('with one entity', () => {
      it('call select and return the result', async () => {
        const queryService = moduleRef.get(TestEntityService)
        const queryResult = await queryService.queryRelations(TestRelation, 'testRelations', TEST_ENTITIES[0], {})
        return expect(queryResult.map((r) => r.testEntityId)).toEqual([
          TEST_ENTITIES[0].testEntityPk,
          TEST_ENTITIES[0].testEntityPk,
          TEST_ENTITIES[0].testEntityPk
        ])
      })

      // it('call select and return the result for many to many', async () => {
      //   const queryService = moduleRef.get(TestEntityService);
      //   const queryResult = await queryService.queryRelations(TestEntity, 'manyTestRelations', TEST_ENTITIES[0], {});
      //   expect(queryResult.map((r) => r.manyTestRelations)).toEqual([]);
      //
      //   const queryResult2 = await queryService.queryRelations(TestEntity, 'manyTestRelations', TEST_ENTITIES[1], {});
      //   expect(queryResult2.map((r) => r.manyTestRelations)).toEqual([
      //     TEST_RELATIONS[0],
      //     TEST_RELATIONS[1],
      //     TEST_RELATIONS[2]
      //   ]);
      // });

      it('should apply a filter', async () => {
        const queryService = moduleRef.get(TestEntityService)
        const queryResult = await queryService.queryRelations(TestRelation, 'testRelations', TEST_ENTITIES[0], {
          filter: { testRelationPk: { notLike: '%-1' } }
        })
        return expect(queryResult.map((r) => r.testRelationPk)).toEqual([
          TEST_RELATIONS[1].testRelationPk,
          TEST_RELATIONS[2].testRelationPk
        ])
      })

      it('should apply a paging', async () => {
        const queryService = moduleRef.get(TestEntityService)
        const queryResult = await queryService.queryRelations(TestRelation, 'testRelations', TEST_ENTITIES[0], {
          paging: { limit: 2, offset: 1 }
        })
        return expect(queryResult.map((r) => r.testRelationPk)).toEqual([
          TEST_RELATIONS[1].testRelationPk,
          TEST_RELATIONS[2].testRelationPk
        ])
      })

      describe('manyToMany', () => {
        it('call select and return the with a uni-directional relation', async () => {
          const entity = TEST_ENTITIES[2]
          const queryService = moduleRef.get(TestEntityService)
          const queryResult = (await queryService.queryRelations(TestRelation, 'manyToManyUniDirectional', entity, {})).map(
            (r) => {
              delete r.relationOfTestRelationId
              return r
            }
          )

          TEST_RELATIONS.filter((tr) => tr.relationName.endsWith('three')).forEach((tr) => {
            expect(queryResult).toContainEqual(tr)
          })
        })
      })
    })

    describe('with multiple entities', () => {
      it('call select and return the result', async () => {
        const entities = TEST_ENTITIES.slice(0, 3)
        const queryService = moduleRef.get(TestEntityService)
        const queryResult = await queryService.queryRelations(TestRelation, 'testRelations', entities, {})

        expect(queryResult.size).toBe(3)
        entities.forEach((e) => expect(queryResult.get(e)).toHaveLength(3))
      })

      it('should apply a filter', async () => {
        const entities = TEST_ENTITIES.slice(0, 3)
        const queryService = moduleRef.get(TestEntityService)
        const queryResult = await queryService.queryRelations(TestRelation, 'testRelations', entities, {
          filter: { testRelationPk: { notLike: '%-1' } }
        })

        expect(queryResult.size).toBe(3)
        entities.forEach((e) => expect(queryResult.get(e)).toHaveLength(2))
      })

      it('should apply paging', async () => {
        const entities = TEST_ENTITIES.slice(0, 3)
        const queryService = moduleRef.get(TestEntityService)
        const queryResult = await queryService.queryRelations(TestRelation, 'testRelations', entities, {
          paging: { limit: 2, offset: 1 }
        })

        expect(queryResult.size).toBe(3)
        // Only the first entity will have results as we did limit 2
        entities.forEach((e, index) => expect(queryResult.get(e)).toHaveLength(index === 0 ? 2 : 0))
      })

      it('should return an empty array if no results are found.', async () => {
        const entities: TestEntity[] = [TEST_ENTITIES[0], { testEntityPk: 'does-not-exist' } as TestEntity]
        const queryService = moduleRef.get(TestEntityService)
        const queryResult = await queryService.queryRelations(TestRelation, 'testRelations', entities, {
          filter: { relationName: { isNot: null } }
        })

        expect(queryResult.size).toBe(2)
        expect(queryResult.get(entities[0])).toHaveLength(3)
        expect(queryResult.get(entities[1])).toHaveLength(0)
      })

      describe('manyToMany', () => {
        it('call select and return the with owning side of the relations', async () => {
          const queryService = moduleRef.get(TestEntityService)
          const queryResult = await queryService.queryRelations(TestEntity, 'manyTestRelations', [TEST_ENTITIES[1]], {})

          const adaptedQueryResult = new Map()
          queryResult.forEach((relations, key) => {
            adaptedQueryResult.set(
              key,
              // eslint-disable-next-line @typescript-eslint/ban-ts-comment
              // @ts-ignore
              relations.map(({ relationOfTestRelationId, ...relation }) => ({
                ...relation
              }))
            )
          })

          const expectRelations = TEST_RELATIONS.filter((tr) => tr.relationName.endsWith('two'))
          expect(adaptedQueryResult.get(TEST_ENTITIES[1])).toHaveLength(expectRelations.length)
          expect(adaptedQueryResult.get(TEST_ENTITIES[1])).toEqual(expect.arrayContaining(expectRelations))
        })

        it('call select and return the with non owning side of the relations', async () => {
          const entities = TEST_RELATIONS.slice(0, 2)

          const queryService = moduleRef.get(TestRelationService)
          const queryResult = await queryService.queryRelations(TestRelation, 'manyTestEntities', entities, {})

          const expectRelations = TEST_ENTITIES.filter((te) => te.numberType % 2 === 0)

          expect(queryResult.get(entities[0])).toHaveLength(0)
          expect(queryResult.get(entities[0])).toEqual([])
          expect(queryResult.get(entities[1])).toHaveLength(expectRelations.length)
          expect(queryResult.get(entities[1])).toEqual(expect.arrayContaining(expectRelations))
        })
      })
    })
  })

  describe('#aggregateRelations', () => {
    describe('with one entity', () => {
      it('call select and return the result', async () => {
        const queryService = moduleRef.get(TestEntityService)
        const aggResult = await queryService.aggregateRelations(
          TestRelation,
          'testRelations',
          TEST_ENTITIES[0],
          {},
          { count: ['testRelationPk'] }
        )
        return expect(aggResult).toEqual([
          {
            count: {
              testRelationPk: 3
            }
          }
        ])
      })

      it('should apply a filter', async () => {
        const queryService = moduleRef.get(TestEntityService)
        const aggResult = await queryService.aggregateRelations(
          TestRelation,
          'testRelations',
          TEST_ENTITIES[0],
          { testRelationPk: { notLike: '%-1' } },
          { count: ['testRelationPk'] }
        )
        return expect(aggResult).toEqual([
          {
            count: {
              testRelationPk: 2
            }
          }
        ])
      })
    })

    describe('with multiple entities', () => {
      it('aggregate for each entities relation', async () => {
        const entities = TEST_ENTITIES.slice(0, 3)
        const queryService = moduleRef.get(TestEntityService)
        const queryResult = await queryService.aggregateRelations(
          TestRelation,
          'testRelations',
          entities,
          {},
          {
            count: ['testRelationPk', 'relationName', 'testEntityId'],
            min: ['testRelationPk', 'relationName', 'testEntityId'],
            max: ['testRelationPk', 'relationName', 'testEntityId']
          }
        )

        expect(queryResult.size).toBe(3)
        expect(queryResult).toEqual(
          new Map([
            [
              entities[0],
              [
                {
                  count: {
                    relationName: 3,
                    testEntityId: 3,
                    testRelationPk: 3
                  },
                  max: {
                    relationName: 'foo1-test-relation-two',
                    testEntityId: 'test-entity-1',
                    testRelationPk: 'test-relations-test-entity-1-3'
                  },
                  min: {
                    relationName: 'foo1-test-relation-one',
                    testEntityId: 'test-entity-1',
                    testRelationPk: 'test-relations-test-entity-1-1'
                  }
                }
              ]
            ],
            [
              entities[1],
              [
                {
                  count: {
                    relationName: 3,
                    testEntityId: 3,
                    testRelationPk: 3
                  },
                  max: {
                    relationName: 'foo2-test-relation-two',
                    testEntityId: 'test-entity-2',
                    testRelationPk: 'test-relations-test-entity-2-3'
                  },
                  min: {
                    relationName: 'foo2-test-relation-one',
                    testEntityId: 'test-entity-2',
                    testRelationPk: 'test-relations-test-entity-2-1'
                  }
                }
              ]
            ],
            [
              entities[2],
              [
                {
                  count: {
                    relationName: 3,
                    testEntityId: 3,
                    testRelationPk: 3
                  },
                  max: {
                    relationName: 'foo3-test-relation-two',
                    testEntityId: 'test-entity-3',
                    testRelationPk: 'test-relations-test-entity-3-3'
                  },
                  min: {
                    relationName: 'foo3-test-relation-one',
                    testEntityId: 'test-entity-3',
                    testRelationPk: 'test-relations-test-entity-3-1'
                  }
                }
              ]
            ]
          ])
        )
      })

      it('aggregate and group for each entities relation', async () => {
        const entities = TEST_ENTITIES.slice(0, 3)
        const queryService = moduleRef.get(TestEntityService)
        const queryResult = await queryService.aggregateRelations(
          TestRelation,
          'testRelations',
          entities,
          {},
          {
            groupBy: ['testEntityId'],
            count: ['testRelationPk', 'relationName', 'testEntityId'],
            min: ['testRelationPk', 'relationName', 'testEntityId'],
            max: ['testRelationPk', 'relationName', 'testEntityId']
          }
        )

        expect(queryResult.size).toBe(3)
        expect(queryResult).toEqual(
          new Map([
            [
              entities[0],
              [
                {
                  groupBy: {
                    testEntityId: 'test-entity-1'
                  },
                  count: {
                    relationName: 3,
                    testEntityId: 3,
                    testRelationPk: 3
                  },
                  max: {
                    relationName: 'foo1-test-relation-two',
                    testEntityId: 'test-entity-1',
                    testRelationPk: 'test-relations-test-entity-1-3'
                  },
                  min: {
                    relationName: 'foo1-test-relation-one',
                    testEntityId: 'test-entity-1',
                    testRelationPk: 'test-relations-test-entity-1-1'
                  }
                }
              ]
            ],
            [
              entities[1],
              [
                {
                  groupBy: {
                    testEntityId: 'test-entity-2'
                  },
                  count: {
                    relationName: 3,
                    testEntityId: 3,
                    testRelationPk: 3
                  },
                  max: {
                    relationName: 'foo2-test-relation-two',
                    testEntityId: 'test-entity-2',
                    testRelationPk: 'test-relations-test-entity-2-3'
                  },
                  min: {
                    relationName: 'foo2-test-relation-one',
                    testEntityId: 'test-entity-2',
                    testRelationPk: 'test-relations-test-entity-2-1'
                  }
                }
              ]
            ],
            [
              entities[2],
              [
                {
                  groupBy: {
                    testEntityId: 'test-entity-3'
                  },
                  count: {
                    relationName: 3,
                    testEntityId: 3,
                    testRelationPk: 3
                  },
                  max: {
                    relationName: 'foo3-test-relation-two',
                    testEntityId: 'test-entity-3',
                    testRelationPk: 'test-relations-test-entity-3-3'
                  },
                  min: {
                    relationName: 'foo3-test-relation-one',
                    testEntityId: 'test-entity-3',
                    testRelationPk: 'test-relations-test-entity-3-1'
                  }
                }
              ]
            ]
          ])
        )
      })

      it('should apply a filter', async () => {
        const entities = TEST_ENTITIES.slice(0, 3)
        const queryService = moduleRef.get(TestEntityService)
        const queryResult = await queryService.aggregateRelations(
          TestRelation,
          'testRelations',
          entities,
          { testRelationPk: { notLike: '%-1' } },
          {
            count: ['testRelationPk', 'relationName', 'testEntityId'],
            min: ['testRelationPk', 'relationName', 'testEntityId'],
            max: ['testRelationPk', 'relationName', 'testEntityId']
          }
        )

        expect(queryResult.size).toBe(3)
        expect(queryResult).toEqual(
          new Map([
            [
              entities[0],
              [
                {
                  count: {
                    relationName: 2,
                    testEntityId: 2,
                    testRelationPk: 2
                  },
                  max: {
                    relationName: 'foo1-test-relation-two',
                    testEntityId: 'test-entity-1',
                    testRelationPk: 'test-relations-test-entity-1-3'
                  },
                  min: {
                    relationName: 'foo1-test-relation-three',
                    testEntityId: 'test-entity-1',
                    testRelationPk: 'test-relations-test-entity-1-2'
                  }
                }
              ]
            ],
            [
              entities[1],
              [
                {
                  count: {
                    relationName: 2,
                    testEntityId: 2,
                    testRelationPk: 2
                  },
                  max: {
                    relationName: 'foo2-test-relation-two',
                    testEntityId: 'test-entity-2',
                    testRelationPk: 'test-relations-test-entity-2-3'
                  },
                  min: {
                    relationName: 'foo2-test-relation-three',
                    testEntityId: 'test-entity-2',
                    testRelationPk: 'test-relations-test-entity-2-2'
                  }
                }
              ]
            ],
            [
              entities[2],
              [
                {
                  count: {
                    relationName: 2,
                    testEntityId: 2,
                    testRelationPk: 2
                  },
                  max: {
                    relationName: 'foo3-test-relation-two',
                    testEntityId: 'test-entity-3',
                    testRelationPk: 'test-relations-test-entity-3-3'
                  },
                  min: {
                    relationName: 'foo3-test-relation-three',
                    testEntityId: 'test-entity-3',
                    testRelationPk: 'test-relations-test-entity-3-2'
                  }
                }
              ]
            ]
          ])
        )
      })

      it('should return an empty array if no results are found.', async () => {
        const entities: TestEntity[] = [TEST_ENTITIES[0], { testEntityPk: 'does-not-exist' } as TestEntity]
        const queryService = moduleRef.get(TestEntityService)
        const queryResult = await queryService.aggregateRelations(
          TestRelation,
          'testRelations',
          entities,
          { relationName: { isNot: null } },
          {
            count: ['testRelationPk', 'relationName', 'testEntityId'],
            min: ['testRelationPk', 'relationName', 'testEntityId'],
            max: ['testRelationPk', 'relationName', 'testEntityId']
          }
        )

        expect(queryResult).toEqual(
          new Map([
            [
              entities[0],
              [
                {
                  count: {
                    relationName: 3,
                    testEntityId: 3,
                    testRelationPk: 3
                  },
                  max: {
                    relationName: 'foo1-test-relation-two',
                    testEntityId: 'test-entity-1',
                    testRelationPk: 'test-relations-test-entity-1-3'
                  },
                  min: {
                    relationName: 'foo1-test-relation-one',
                    testEntityId: 'test-entity-1',
                    testRelationPk: 'test-relations-test-entity-1-1'
                  }
                }
              ]
            ],
            [
              { testEntityPk: 'does-not-exist' } as TestEntity,
              [
                {
                  count: {
                    relationName: 0,
                    testEntityId: 0,
                    testRelationPk: 0
                  },
                  max: {
                    relationName: null,
                    testEntityId: null,
                    testRelationPk: null
                  },
                  min: {
                    relationName: null,
                    testEntityId: null,
                    testRelationPk: null
                  }
                }
              ]
            ]
          ])
        )
      })
    })
  })

  describe('#countRelations', () => {
    describe('with one entity', () => {
      it('call count and return the result', async () => {
        const queryService = moduleRef.get(TestEntityService)
        const countResult = await queryService.countRelations(TestRelation, 'testRelations', TEST_ENTITIES[0], {
          relationName: { isNot: null }
        })
        return expect(countResult).toBe(3)
      })
    })

    describe('with multiple entities', () => {
      it('call count and return the result', async () => {
        const entities = TEST_ENTITIES.slice(0, 3)
        const queryService = moduleRef.get(TestEntityService)
        const queryResult = await queryService.countRelations(TestRelation, 'testRelations', entities, {
          relationName: { isNot: null }
        })

        expect(queryResult).toEqual(
          new Map([
            [entities[0], 3],
            [entities[1], 3],
            [entities[2], 3]
          ])
        )
      })
    })
  })

  describe('#findRelation', () => {
    describe('with one entity', () => {
      it('call select and return the result', async () => {
        const entity = TEST_ENTITIES[0]
        const queryService = moduleRef.get(TestEntityService)
        const queryResult = await queryService.findRelation(TestRelation, 'oneTestRelation', entity)

        expect(queryResult).toMatchObject(TEST_RELATIONS[0])
      })

      it('apply the filter option', async () => {
        const entity = TEST_ENTITIES[0]
        const queryService = moduleRef.get(TestEntityService)
        const queryResult1 = await queryService.findRelation(TestRelation, 'oneTestRelation', entity, {
          filter: { relationName: { eq: TEST_RELATIONS[0].relationName } }
        })
        expect(queryResult1).toMatchObject(TEST_RELATIONS[0])

        const queryResult2 = await queryService.findRelation(TestRelation, 'oneTestRelation', entity, {
          filter: { relationName: { eq: TEST_RELATIONS[1].relationName } }
        })
        expect(queryResult2).toBeUndefined()
      })

      it('should return undefined select if no results are found.', async () => {
        const entity = { ...TEST_ENTITIES[0], testEntityPk: 'not-real' }
        const queryService = moduleRef.get(TestEntityService)
        const queryResult = await queryService.findRelation(TestRelation, 'oneTestRelation', entity)

        expect(queryResult).toBeUndefined()
      })

      it('throw an error if a relation with that name is not found.', async () => {
        const queryService = moduleRef.get(TestEntityService)
        return expect(queryService.findRelation(TestRelation, 'badRelation', TEST_ENTITIES[0])).rejects.toThrow(
          'Unable to find relation badRelation on TestEntity'
        )
      })

      describe('manyToOne', () => {
        it('call select and return the with a uni-directional relation', async () => {
          const entity = TEST_RELATIONS[0]
          const queryService = moduleRef.get(TestRelationService)
          const queryResult = await queryService.findRelation(TestEntity, 'testEntityUniDirectional', entity)

          expect(queryResult).toEqual(TEST_ENTITIES[0])
        })
      })

      describe('soft deleted relation', () => {
        it('call select and return undefined', async () => {
          const entity = TEST_ENTITIES[0]
          const queryService = moduleRef.get(TestEntityService)
          const queryResult = await queryService.findRelation(TestSoftDeleteRelation, 'oneSoftDeleteTestRelation', entity, {
            withDeleted: false
          })

          expect(queryResult).toBeUndefined()
        })

        it('call select and return the deleted relation', async () => {
          const entity = TEST_ENTITIES[0]
          const queryService = moduleRef.get(TestEntityService)
          const queryResult = await queryService.findRelation(TestSoftDeleteRelation, 'oneSoftDeleteTestRelation', entity, {
            withDeleted: true
          })

          expect(queryResult).toEqual({
            ...TEST_SOFT_DELETE_RELATION_ENTITIES[0],
            deletedAt: expect.any(Date)
          })
        })
      })
    })

    describe('with multiple entities', () => {
      it('call select and return the result', async () => {
        const entities = TEST_ENTITIES.slice(0, 3)
        const queryService = moduleRef.get(TestEntityService)
        const queryResult = await queryService.findRelation(TestRelation, 'oneTestRelation', entities)

        const adaptedQueryResult = new Map()
        queryResult.forEach((entry, key) => {
          delete entry?.relationOfTestRelationId
          adaptedQueryResult.set(key, entry)
        })

        expect(adaptedQueryResult).toEqual(
          new Map([
            [entities[0], TEST_RELATIONS[0]],
            [entities[1], TEST_RELATIONS[3]],
            [entities[2], TEST_RELATIONS[6]]
          ])
        )
      })

      it('should apply the filter option', async () => {
        const entities = TEST_ENTITIES.slice(0, 3)
        const queryService = moduleRef.get(TestEntityService)
        const queryResult = await queryService.findRelation(TestRelation, 'oneTestRelation', entities, {
          filter: { testRelationPk: { in: [TEST_RELATIONS[0].testRelationPk, TEST_RELATIONS[6].testRelationPk] } }
        })
        const adaptedQueryResult = new Map()
        queryResult.forEach((entry, key) => {
          delete entry?.relationOfTestRelationId
          adaptedQueryResult.set(key, entry)
        })
        expect(adaptedQueryResult).toEqual(
          new Map([
            [entities[0], TEST_RELATIONS[0]],
            [entities[1], undefined],
            [entities[2], TEST_RELATIONS[6]]
          ])
        )
      })

      it('should return undefined select if no results are found.', async () => {
        const entities: TestEntity[] = [TEST_ENTITIES[0], { testEntityPk: 'does-not-exist' } as TestEntity]
        const queryService = moduleRef.get(TestEntityService)
        const queryResult = await queryService.findRelation(TestRelation, 'oneTestRelation', entities)
        const adaptedQueryResult = new Map()

        queryResult.forEach((entry, key) => {
          delete entry?.relationOfTestRelationId
          adaptedQueryResult.set(key, entry)
        })

        expect(adaptedQueryResult).toEqual(
          new Map([
            [entities[0], TEST_RELATIONS[0]],
            [entities[1], undefined]
          ])
        )
      })

      describe('soft deleted relation', () => {
        it('call select and return undefined', async () => {
          const entities = [TEST_ENTITIES[0]]
          const queryService = moduleRef.get(TestEntityService)
          const queryResult = await queryService.findRelation(TestSoftDeleteRelation, 'oneSoftDeleteTestRelation', entities, {
            withDeleted: false
          })

          expect(queryResult).toEqual(new Map([[entities[0], undefined]]))
        })

        it('call select and return the deleted relation', async () => {
          const entities = [TEST_ENTITIES[0]]
          const queryService = moduleRef.get(TestEntityService)
          const queryResult = await queryService.findRelation(TestSoftDeleteRelation, 'oneSoftDeleteTestRelation', entities, {
            withDeleted: true
          })

          expect(queryResult).toEqual(
            new Map([
              [
                entities[0],
                {
                  ...TEST_SOFT_DELETE_RELATION_ENTITIES[0],
                  deletedAt: expect.any(Date)
                }
              ]
            ])
          )
        })
      })
    })
  })

  describe('#addRelations', () => {
    it('call select and return the result', async () => {
      const entity = TEST_ENTITIES[0]
      const queryService = moduleRef.get(TestEntityService)
      const queryResult = await queryService.addRelations(
        'testRelations',
        entity.testEntityPk,
        TEST_RELATIONS.slice(3, 6).map((r) => r.testRelationPk)
      )
      expect(queryResult).toEqual(entity)

      const relations = await queryService.queryRelations(TestRelation, 'testRelations', entity, {})
      expect(relations).toHaveLength(6)
    })

    it('should not modify if the relationIds is empty', async () => {
      const entity = TEST_ENTITIES[0]
      const queryService = moduleRef.get(TestEntityService)
      const queryResult = await queryService.addRelations('testRelations', entity.testEntityPk, [])
      expect(queryResult).toEqual(entity)

      const relations = await queryService.queryRelations(TestRelation, 'testRelations', entity, {})
      expect(relations).toHaveLength(3)
    })

    describe('with modify options', () => {
      it('should throw an error if the entity is not found with the id and provided filter', async () => {
        const entity = TEST_ENTITIES[0]
        const queryService = moduleRef.get(TestEntityService)
        return expect(
          queryService.addRelations(
            'testRelations',
            entity.testEntityPk,
            TEST_RELATIONS.slice(3, 6).map((r) => r.testRelationPk),
            {
              filter: { stringType: { eq: TEST_ENTITIES[1].stringType } }
            }
          )
        ).rejects.toThrow('Unable to find TestEntity with id: test-entity-1')
      })

      it('should throw an error if the relations are not found with the relationIds and provided filter', async () => {
        const entity = TEST_ENTITIES[0]
        const queryService = moduleRef.get(TestEntityService)
        return expect(
          queryService.addRelations<TestRelation>(
            'testRelations',
            entity.testEntityPk,
            TEST_RELATIONS.slice(3, 6).map((r) => r.testRelationPk),
            {
              relationFilter: { relationName: { like: '%-one' } }
            }
          )
        ).rejects.toThrow('Unable to find all testRelations to add to TestEntity')
      })
    })
  })

  describe('#setRelations', () => {
    it('set all relations on the entity', async () => {
      const entity = TEST_ENTITIES[0]
      const queryService = moduleRef.get(TestEntityService)
      const relationIds = TEST_RELATIONS.slice(3, 6).map((r) => r.testRelationPk)
      const queryResult = await queryService.setRelations('testRelations', entity.testEntityPk, relationIds)
      expect(queryResult).toEqual(entity)

      const relations = await queryService.queryRelations(TestRelation, 'testRelations', entity, {})
      expect(relations.map((r) => r.testRelationPk)).toEqual(relationIds)
    })

    it('should remove all relations if the relationIds is empty', async () => {
      const entity = TEST_ENTITIES[0]
      const queryService = moduleRef.get(TestEntityService)
      const queryResult = await queryService.setRelations('testRelations', entity.testEntityPk, [])
      expect(queryResult).toEqual(entity)

      const relations = await queryService.queryRelations(TestRelation, 'testRelations', entity, {})
      expect(relations.map((r) => r.testRelationPk)).toEqual([])
    })

    describe('with modify options', () => {
      it('should throw an error if the entity is not found with the id and provided filter', async () => {
        const entity = TEST_ENTITIES[0]
        const queryService = moduleRef.get(TestEntityService)
        return expect(
          queryService.setRelations(
            'testRelations',
            entity.testEntityPk,
            TEST_RELATIONS.slice(3, 6).map((r) => r.testRelationPk),
            {
              filter: { stringType: { eq: TEST_ENTITIES[1].stringType } }
            }
          )
        ).rejects.toThrow('Unable to find TestEntity with id: test-entity-1')
      })

      it('should throw an error if the relations are not found with the relationIds and provided filter', async () => {
        const entity = TEST_ENTITIES[0]
        const queryService = moduleRef.get(TestEntityService)
        return expect(
          queryService.setRelations<TestRelation>(
            'testRelations',
            entity.testEntityPk,
            TEST_RELATIONS.slice(3, 6).map((r) => r.testRelationPk),
            {
              relationFilter: { relationName: { like: '%-one' } }
            }
          )
        ).rejects.toThrow('Unable to find all testRelations to set on TestEntity')
      })
    })
  })

  describe('#setRelation', () => {
    it('call select and return the result', async () => {
      const entity = TEST_ENTITIES[0]
      const queryService = moduleRef.get(TestEntityService)
      const queryResult = await queryService.setRelation('oneTestRelation', entity.testEntityPk, TEST_RELATIONS[1].testRelationPk)
      expect(queryResult).toEqual(entity)

      const relation = await queryService.findRelation(TestRelation, 'oneTestRelation', entity)
      expect(relation?.testRelationPk).toBe(TEST_RELATIONS[1].testRelationPk)
    })

    describe('with modify options', () => {
      it('should throw an error if the entity is not found with the id and provided filter', async () => {
        const entity = TEST_ENTITIES[0]
        const queryService = moduleRef.get(TestEntityService)
        return expect(
          queryService.setRelation('oneTestRelation', entity.testEntityPk, TEST_RELATIONS[1].testRelationPk, {
            filter: { stringType: { eq: TEST_ENTITIES[1].stringType } }
          })
        ).rejects.toThrow('Unable to find TestEntity with id: test-entity-1')
      })

      it('should throw an error if the relations are not found with the relationIds and provided filter', async () => {
        const entity = TEST_ENTITIES[0]
        const queryService = moduleRef.get(TestEntityService)
        return expect(
          queryService.setRelation<TestRelation>('oneTestRelation', entity.testEntityPk, TEST_RELATIONS[1].testRelationPk, {
            relationFilter: { relationName: { like: '%-one' } }
          })
        ).rejects.toThrow('Unable to find oneTestRelation to set on TestEntity')
      })
    })
  })

  describe('#removeRelations', () => {
    it('call select and return the result', async () => {
      const entity = TEST_ENTITIES[0]
      const queryService = moduleRef.get(TestEntityService)
      const queryResult = await queryService.removeRelations(
        'testRelations',
        entity.testEntityPk,
        TEST_RELATIONS.slice(0, 3).map((r) => r.testRelationPk)
      )
      expect(queryResult).toEqual(entity)

      const relations = await queryService.queryRelations(TestRelation, 'testRelations', entity, {})
      expect(relations).toHaveLength(0)
    })

    it('should not remove any relations if relationIds is empty', async () => {
      const entity = TEST_ENTITIES[0]
      const queryService = moduleRef.get(TestEntityService)
      const queryResult = await queryService.removeRelations('testRelations', entity.testEntityPk, [])
      expect(queryResult).toEqual(entity)

      const relations = await queryService.queryRelations(TestRelation, 'testRelations', entity, {})
      expect(relations).toHaveLength(3)
    })

    describe('with modify options', () => {
      it('should throw an error if the entity is not found with the id and provided filter', async () => {
        const entity = TEST_ENTITIES[0]
        const queryService = moduleRef.get(TestEntityService)
        return expect(
          queryService.removeRelations(
            'testRelations',
            entity.testEntityPk,
            TEST_RELATIONS.slice(3, 6).map((r) => r.testRelationPk),
            {
              filter: { stringType: { eq: TEST_ENTITIES[1].stringType } }
            }
          )
        ).rejects.toThrow('Unable to find TestEntity with id: test-entity-1')
      })

      it('should throw an error if the relations are not found with the relationIds and provided filter', async () => {
        const entity = TEST_ENTITIES[0]
        const queryService = moduleRef.get(TestEntityService)
        return expect(
          queryService.removeRelations<TestRelation>(
            'testRelations',
            entity.testEntityPk,
            TEST_RELATIONS.slice(3, 6).map((r) => r.testRelationPk),
            {
              relationFilter: { relationName: { like: '%-one' } }
            }
          )
        ).rejects.toThrow('Unable to find all testRelations to remove from TestEntity')
      })
    })
  })

  describe('#removeRelation', () => {
    describe('oneToOne', () => {
      it('set the relation to null', async () => {
        const entity = TEST_ENTITIES[0]
        const queryService = moduleRef.get(TestEntityService)
        const queryResult = await queryService.removeRelation(
          'oneTestRelation',
          entity.testEntityPk,
          TEST_RELATIONS[0].testRelationPk
        )
        expect(queryResult).toEqual(entity)

        const relation = await queryService.findRelation(TestRelation, 'oneTestRelation', entity)
        expect(relation).toBeUndefined()
      })

      describe('with modify options', () => {
        it('should throw an error if the entity is not found with the id and provided filter', async () => {
          const entity = TEST_ENTITIES[0]
          const queryService = moduleRef.get(TestEntityService)
          return expect(
            queryService.removeRelation('oneTestRelation', entity.testEntityPk, TEST_RELATIONS[1].testRelationPk, {
              filter: { stringType: { eq: TEST_ENTITIES[1].stringType } }
            })
          ).rejects.toThrow('Unable to find TestEntity with id: test-entity-1')
        })

        it('should throw an error if the relations are not found with the relationIds and provided filter', async () => {
          const entity = TEST_ENTITIES[0]
          const queryService = moduleRef.get(TestEntityService)
          return expect(
            queryService.removeRelation<TestRelation>('oneTestRelation', entity.testEntityPk, TEST_RELATIONS[1].testRelationPk, {
              relationFilter: { relationName: { like: '%-one' } }
            })
          ).rejects.toThrow('Unable to find oneTestRelation to remove from TestEntity')
        })
      })
    })

    describe('manyToOne', () => {
      it('set the relation to null', async () => {
        const relation = TEST_RELATIONS[0]
        const queryService = moduleRef.get(TestRelationService)
        const queryResult = await queryService.removeRelation(
          'testEntity',
          relation.testRelationPk,
          TEST_ENTITIES[0].testEntityPk
        )
        expect(queryResult).toMatchObject(relation)

        const entity = await queryService.findRelation(TestEntity, 'testEntity', relation)
        expect(entity).toBeUndefined()
      })

      describe('with modify options', () => {
        it('should throw an error if the entity is not found with the id and provided filter', async () => {
          const relation = TEST_RELATIONS[0]
          const queryService = moduleRef.get(TestRelationService)
          return expect(
            queryService.removeRelation('testEntity', relation.testRelationPk, TEST_ENTITIES[1].testEntityPk, {
              filter: { relationName: { eq: TEST_RELATIONS[1].relationName } }
            })
          ).rejects.toThrow('Unable to find TestRelation with id: test-relations-test-entity-1-1')
        })

        it('should throw an error if the relations are not found with the relationIds and provided filter', async () => {
          const relation = TEST_RELATIONS[0]
          const queryService = moduleRef.get(TestRelationService)
          return expect(
            queryService.removeRelation('testEntity', relation.testRelationPk, TEST_ENTITIES[0].testEntityPk, {
              relationFilter: { stringType: { eq: TEST_ENTITIES[1].stringType } }
            })
          ).rejects.toThrow('Unable to find testEntity to remove from TestRelation')
        })
      })
    })

    describe('oneToMany', () => {
      it('set the relation to null', async () => {
        const entity = TEST_ENTITIES[0]
        const queryService = moduleRef.get(TestEntityService)
        const queryResult = await queryService.removeRelation(
          'testRelations',
          entity.testEntityPk,
          TEST_RELATIONS[0].testRelationPk
        )
        expect(queryResult).toEqual(entity)

        const relations = await queryService.queryRelations(TestRelation, 'testRelations', entity, {})
        expect(relations).toHaveLength(2)
      })

      describe('with modify options', () => {
        it('should throw an error if the entity is not found with the id and provided filter', async () => {
          const entity = TEST_ENTITIES[0]
          const queryService = moduleRef.get(TestEntityService)
          return expect(
            queryService.removeRelation('testRelations', entity.testEntityPk, TEST_RELATIONS[4].testRelationPk, {
              filter: { stringType: { eq: TEST_ENTITIES[1].stringType } }
            })
          ).rejects.toThrow('Unable to find TestEntity with id: test-entity-1')
        })

        it('should throw an error if the relations are not found with the relationIds and provided filter', async () => {
          const entity = TEST_ENTITIES[0]
          const queryService = moduleRef.get(TestEntityService)
          return expect(
            queryService.removeRelation<TestRelation>('testRelations', entity.testEntityPk, TEST_RELATIONS[4].testRelationPk, {
              relationFilter: { relationName: { like: '%-one' } }
            })
          ).rejects.toThrow('Unable to find testRelations to remove from TestEntity')
        })
      })
    })
  })

  describe('#findById', () => {
    it('return the entity if found', async () => {
      const entity = TEST_ENTITIES[0]
      const queryService = moduleRef.get(TestEntityService)
      const found = await queryService.findById(entity.testEntityPk)
      expect(found).toEqual(entity)
    })

    it('return undefined if not found', async () => {
      const queryService = moduleRef.get(TestEntityService)
      const found = await queryService.findById('bad-id')
      expect(found).toBeUndefined()
    })

    it('return undefined if deleted', async () => {
      const entity = TEST_SOFT_DELETE_ENTITIES[0]
      const queryService = moduleRef.get(TestSoftDeleteEntityService)
      await queryService.deleteOne(entity.testEntityPk, { useSoftDelete: true })
      const found = await queryService.findById(entity.testEntityPk)
      expect(found).toBeUndefined()
    })

    it('return the entity if deleted and "withDeleted" is on', async () => {
      const entity = TEST_SOFT_DELETE_ENTITIES[0]
      const queryService = moduleRef.get(TestSoftDeleteEntityService)
      await queryService.deleteOne(entity.testEntityPk, { useSoftDelete: true })
      const found = await queryService.findById(entity.testEntityPk, { withDeleted: true })
      expect(found).toEqual({
        ...entity,
        deletedAt: expect.any(Date)
      })
    })

    describe('with filter', () => {
      it('should return an entity if all filters match', async () => {
        const entity = TEST_ENTITIES[0]
        const queryService = moduleRef.get(TestEntityService)
        const found = await queryService.findById(entity.testEntityPk, {
          filter: { stringType: { eq: entity.stringType } }
        })
        expect(found).toEqual(entity)
      })

      it('should return an undefined if an entity with the pk and filter is not found', async () => {
        const entity = TEST_ENTITIES[0]
        const queryService = moduleRef.get(TestEntityService)
        const found = await queryService.findById(entity.testEntityPk, {
          filter: { stringType: { eq: TEST_ENTITIES[1].stringType } }
        })
        expect(found).toBeUndefined()
      })
    })
  })

  describe('#getById', () => {
    it('return the entity if found', async () => {
      const entity = TEST_ENTITIES[0]
      const queryService = moduleRef.get(TestEntityService)
      const found = await queryService.getById(entity.testEntityPk)
      expect(found).toEqual(entity)
    })

    it('should throw an error if not found', () => {
      const queryService = moduleRef.get(TestEntityService)
      return expect(queryService.getById('bad-id')).rejects.toThrow('Unable to find TestEntity with id: bad-id')
    })

    describe('with filter', () => {
      it('should return an entity if all filters match', async () => {
        const entity = TEST_ENTITIES[0]
        const queryService = moduleRef.get(TestEntityService)
        const found = await queryService.getById(entity.testEntityPk, {
          filter: { stringType: { eq: entity.stringType } }
        })
        expect(found).toEqual(entity)
      })

<<<<<<< HEAD
      it('should return an undefined if an entity with the pk and filter is not found', async () => {
        const entity = TEST_ENTITIES[0];
        const queryService = moduleRef.get(TestEntityService);
=======
      it('should return an undefined if an entitity with the pk and filter is not found', async () => {
        const entity = TEST_ENTITIES[0]
        const queryService = moduleRef.get(TestEntityService)
>>>>>>> 0a5d5c20
        return expect(
          queryService.getById(entity.testEntityPk, {
            filter: { stringType: { eq: TEST_ENTITIES[1].stringType } }
          })
        ).rejects.toThrow(`Unable to find TestEntity with id: ${entity.testEntityPk}`)
      })
    })
  })

  describe('#createMany', () => {
    it('call save on the repo with instances of entities when passed plain objects', async () => {
      await truncate(getTestConnection())
      const queryService = moduleRef.get(TestEntityService)
      const created = await queryService.createMany(TEST_ENTITIES)
      expect(created).toEqual(TEST_ENTITIES)
    })

    it('call save on the repo with instances of entities when passed instances', async () => {
      await truncate(getTestConnection())
      const instances = TEST_ENTITIES.map((e) => plainToClass(TestEntity, e))
      const queryService = moduleRef.get(TestEntityService)
      const created = await queryService.createMany(instances)
      expect(created).toEqual(instances)
    })

    it('should reject if the entities already exist', async () => {
      const queryService = moduleRef.get(TestEntityService)
      return expect(queryService.createMany(TEST_ENTITIES)).rejects.toThrow('Entity already exists')
    })
  })

  describe('#createOne', () => {
    it('call save on the repo with an instance of the entity when passed a plain object', async () => {
      await truncate(getTestConnection())
      const entity = TEST_ENTITIES[0]
      const queryService = moduleRef.get(TestEntityService)
      const created = await queryService.createOne(entity)
      expect(created).toEqual(entity)
    })

    it('call save on the repo with an instance of the entity when passed an instance', async () => {
      await truncate(getTestConnection())
      const entity = plainToClass(TestEntity, TEST_ENTITIES[0])
      const queryService = moduleRef.get(TestEntityService)
      const created = await queryService.createOne(entity)
      expect(created).toEqual(entity)
    })

    it('should reject if the entity contains an id', async () => {
      const entity = TEST_ENTITIES[0]
      const queryService = moduleRef.get(TestEntityService)
      return expect(queryService.createOne(entity)).rejects.toThrow('Entity already exists')
    })
  })

  describe('#deleteMany', () => {
    it('delete all records that match the query', async () => {
      const queryService = moduleRef.get(TestEntityService)
      const { deletedCount } = await queryService.deleteMany({
        testEntityPk: { in: TEST_ENTITIES.slice(0, 5).map((e) => e.testEntityPk) }
      })
      expect(deletedCount).toEqual(expect.any(Number))
      const allCount = await queryService.count({})
      expect(allCount).toBe(5)
    })

    // TODO:: Test Delete many when query contains relations
  })

  describe('#deleteOne', () => {
    it('remove the entity', async () => {
      const queryService = moduleRef.get(TestEntityService)
      const deleted = await queryService.deleteOne(TEST_ENTITIES[0].testEntityPk)
      expect(deleted).toEqual({ ...TEST_ENTITIES[0], testEntityPk: undefined })
    })

    it('call fail if the entity is not found', async () => {
      const queryService = moduleRef.get(TestEntityService)
      return expect(queryService.deleteOne('bad-id')).rejects.toThrow('Unable to find TestEntity with id: bad-id')
    })

    describe('with filter', () => {
      it('should delete the entity if all filters match', async () => {
        const entity = TEST_ENTITIES[0]
        const queryService = moduleRef.get(TestEntityService)
        const deleted = await queryService.deleteOne(entity.testEntityPk, {
          filter: { stringType: { eq: entity.stringType } }
        })
        expect(deleted).toEqual({ ...TEST_ENTITIES[0], testEntityPk: undefined })
      })

      it('should return throw an error if unable to find', async () => {
        const entity = TEST_ENTITIES[0]
        const queryService = moduleRef.get(TestEntityService)
        return expect(
          queryService.deleteOne(entity.testEntityPk, {
            filter: { stringType: { eq: TEST_ENTITIES[1].stringType } }
          })
        ).rejects.toThrow(`Unable to find TestEntity with id: ${entity.testEntityPk}`)
      })
    })
  })

  describe('#updateMany', () => {
    it('update all entities in the filter', async () => {
      const queryService = moduleRef.get(TestEntityService)
      const filter = {
        testEntityPk: { in: TEST_ENTITIES.slice(0, 5).map((e) => e.testEntityPk) }
      }
      await queryService.updateMany({ stringType: 'updated' }, filter)
      const entities = await queryService.query({ filter })
      expect(entities).toHaveLength(5)
      entities.forEach((e) => expect(e.stringType).toBe('updated'))
    })

    it('should reject if the update contains a primary key', () => {
      const queryService = moduleRef.get(TestEntityService)
      return expect(queryService.updateMany({ testEntityPk: 'updated' }, {})).rejects.toThrow(
        'Id cannot be specified when updating'
      )
    })
  })

  describe('#updateOne', () => {
    it('update the entity', async () => {
      const queryService = moduleRef.get(TestEntityService)
      const updated = await queryService.updateOne(TEST_ENTITIES[0].testEntityPk, { stringType: 'updated' })
      expect(updated).toEqual({ ...TEST_ENTITIES[0], stringType: 'updated' })
    })

    it('should reject if the update contains a primary key', async () => {
      const queryService = moduleRef.get(TestEntityService)
      return expect(queryService.updateOne(TEST_ENTITIES[0].testEntityPk, { testEntityPk: 'bad-id' })).rejects.toThrow(
        'Id cannot be specified when updating'
      )
    })

    it('call fail if the entity is not found', async () => {
      const queryService = moduleRef.get(TestEntityService)
      return expect(queryService.updateOne('bad-id', { stringType: 'updated' })).rejects.toThrow(
        'Unable to find TestEntity with id: bad-id'
      )
    })

    describe('with filter', () => {
      it('should update the entity if all filters match', async () => {
        const entity = TEST_ENTITIES[0]
        const queryService = moduleRef.get(TestEntityService)
        const updated = await queryService.updateOne(
          entity.testEntityPk,
          { stringType: 'updated' },
          { filter: { stringType: { eq: entity.stringType } } }
        )
        expect(updated).toEqual({ ...entity, stringType: 'updated' })
      })

      it('should throw an error if unable to find the entity', async () => {
        const entity = TEST_ENTITIES[0]
        const queryService = moduleRef.get(TestEntityService)
        return expect(
          queryService.updateOne(
            entity.testEntityPk,
            { stringType: 'updated' },
            { filter: { stringType: { eq: TEST_ENTITIES[1].stringType } } }
          )
        ).rejects.toThrow(`Unable to find TestEntity with id: ${entity.testEntityPk}`)
      })
    })
  })

  describe('#isSoftDelete', () => {
    describe('#deleteMany', () => {
      it('should soft delete the entities matching the query', async () => {
<<<<<<< HEAD
        const queryService = moduleRef.get(TestSoftDeleteEntityService);
        const entity = TEST_SOFT_DELETE_ENTITIES[0];
        const deleteMany: Filter<TestSoftDeleteEntity> = { testEntityPk: { eq: entity.testEntityPk } };
        await queryService.deleteMany(deleteMany);
        const foundEntity = await queryService.findById(entity.testEntityPk);
        expect(foundEntity).toBeUndefined();
        const deletedEntity = await queryService.repo.findOne({
          where: { testEntityPk: entity.testEntityPk },
          withDeleted: true
        });
        expect(deletedEntity).toEqual({ ...entity, deletedAt: expect.any(Date) });
      });
    });
=======
        const queryService = moduleRef.get(TestSoftDeleteEntityService)
        const entity = TEST_SOFT_DELETE_ENTITIES[0]
        const deleteMany: Filter<TestSoftDeleteEntity> = { testEntityPk: { eq: entity.testEntityPk } }
        await queryService.deleteMany(deleteMany)
        const foundEntity = await queryService.findById(entity.testEntityPk)
        expect(foundEntity).toBeUndefined()
        const deletedEntity = await queryService.repo.findOne(entity.testEntityPk, { withDeleted: true })
        expect(deletedEntity).toEqual({ ...entity, deletedAt: expect.any(Date) })
      })
    })
>>>>>>> 0a5d5c20

    describe('#deleteOne', () => {
      it('should soft delete the entity', async () => {
        const queryService = moduleRef.get(TestSoftDeleteEntityService)
        const entity = TEST_SOFT_DELETE_ENTITIES[0]
        const deleted = await queryService.deleteOne(entity.testEntityPk)
        expect(deleted).toEqual({ ...entity, deletedAt: expect.any(Date) })

        const foundEntity = await queryService.findById(entity.testEntityPk)
        expect(foundEntity).toBeUndefined()

<<<<<<< HEAD
        const deletedEntity = await queryService.repo.findOne({
          where: { testEntityPk: entity.testEntityPk },
          withDeleted: true
        });
        expect(deletedEntity).toEqual({ ...entity, deletedAt: expect.any(Date) });
      });
=======
        const deletedEntity = await queryService.repo.findOne(entity.testEntityPk, { withDeleted: true })
        expect(deletedEntity).toEqual({ ...entity, deletedAt: expect.any(Date) })
      })
>>>>>>> 0a5d5c20

      it('should fail if the entity is not found', async () => {
        const queryService = moduleRef.get(TestSoftDeleteEntityService)
        return expect(queryService.deleteOne('bad-id')).rejects.toThrow('Unable to find TestSoftDeleteEntity with id: bad-id')
      })
    })

    describe('#restoreOne', () => {
      it('restore the entity', async () => {
        const queryService = moduleRef.get(TestSoftDeleteEntityService)
        const entity = TEST_SOFT_DELETE_ENTITIES[0]
        await queryService.deleteOne(entity.testEntityPk)
        const restored = await queryService.restoreOne(entity.testEntityPk)
        expect(restored).toEqual({ ...entity, deletedAt: null })
        const foundEntity = await queryService.findById(entity.testEntityPk)
        expect(foundEntity).toEqual({ ...entity, deletedAt: null })
      })

      it('should fail if the entity is not found', async () => {
        const queryService = moduleRef.get(TestSoftDeleteEntityService)
        return expect(queryService.restoreOne('bad-id')).rejects.toThrow('Unable to find TestSoftDeleteEntity with id: bad-id')
      })

      it('should fail if the useSoftDelete is not enabled', async () => {
        const queryService = moduleRef.get(TestEntityService)
        return expect(queryService.restoreOne(TEST_ENTITIES[0].testEntityPk)).rejects.toThrow(
          'Restore not allowed for non soft deleted entity TestEntity.'
        )
      })

      describe('with filter', () => {
        it('should restore the entity if all filters match', async () => {
          const queryService = moduleRef.get(TestSoftDeleteEntityService)
          const entity = TEST_SOFT_DELETE_ENTITIES[0]
          await queryService.deleteOne(entity.testEntityPk)
          const restored = await queryService.restoreOne(entity.testEntityPk, {
            filter: { stringType: { eq: entity.stringType } }
          })
          expect(restored).toEqual({ ...entity, deletedAt: null })
          const foundEntity = await queryService.findById(entity.testEntityPk)
          expect(foundEntity).toEqual({ ...entity, deletedAt: null })
        })

        it('should return throw an error if unable to find', async () => {
          const queryService = moduleRef.get(TestSoftDeleteEntityService)
          const entity = TEST_SOFT_DELETE_ENTITIES[0]
          await queryService.deleteOne(entity.testEntityPk)
          return expect(
            queryService.restoreOne(entity.testEntityPk, {
              filter: { stringType: { eq: TEST_SOFT_DELETE_ENTITIES[1].stringType } }
            })
          ).rejects.toThrow(`Unable to find TestSoftDeleteEntity with id: ${entity.testEntityPk}`)
        })
      })
    })

    describe('#restoreMany', () => {
      it('should restore multiple entities', async () => {
        const queryService = moduleRef.get(TestSoftDeleteEntityService)
        const entity = TEST_SOFT_DELETE_ENTITIES[0]
        const filter: Filter<TestSoftDeleteEntity> = { testEntityPk: { eq: entity.testEntityPk } }
        await queryService.deleteMany(filter)
        await queryService.restoreMany(filter)
        const foundEntity = await queryService.findById(entity.testEntityPk)
        expect(foundEntity).toEqual({ ...entity, deletedAt: null })
      })

      it('should fail if the useSoftDelete is not enabled', async () => {
        const queryService = moduleRef.get(TestEntityService)
        return expect(queryService.restoreMany({ stringType: { eq: 'foo' } })).rejects.toThrow(
          'Restore not allowed for non soft deleted entity TestEntity.'
        )
      })
    })
  })
})<|MERGE_RESOLUTION|>--- conflicted
+++ resolved
@@ -1,4 +1,3 @@
-<<<<<<< HEAD
 import { Test, TestingModule } from '@nestjs/testing';
 import { InjectRepository, TypeOrmModule } from '@nestjs/typeorm';
 import { Filter, SortDirection } from '@ptc-org/nestjs-query-core';
@@ -13,37 +12,18 @@
   refresh,
   truncate
 } from '../__fixtures__/connection.fixture';
-=======
-import { Test, TestingModule } from '@nestjs/testing'
-import { InjectRepository, TypeOrmModule } from '@nestjs/typeorm'
-import { Filter, SortDirection } from '@ptc-org/nestjs-query-core'
-import { plainToClass } from 'class-transformer'
-import { Repository } from 'typeorm'
-
-import { TypeOrmQueryService } from '../../src'
-import { FilterQueryBuilder } from '../../src/query'
-import { closeTestConnection, CONNECTION_OPTIONS, getTestConnection, refresh, truncate } from '../__fixtures__/connection.fixture'
->>>>>>> 0a5d5c20
+
 import {
   TEST_ENTITIES,
   TEST_RELATIONS,
   TEST_SOFT_DELETE_ENTITIES,
   TEST_SOFT_DELETE_RELATION_ENTITIES
-<<<<<<< HEAD
 } from '../__fixtures__/seeds';
 import { TestEntityRelationEntity } from '../__fixtures__/test-entity-relation.entity';
 import { TestRelation } from '../__fixtures__/test-relation.entity';
 import { TestSoftDeleteEntity } from '../__fixtures__/test-soft-delete.entity';
 import { TestSoftDeleteRelation } from '../__fixtures__/test-soft-delete.relation';
 import { TestEntity } from '../__fixtures__/test.entity';
-=======
-} from '../__fixtures__/seeds'
-import { TestEntity } from '../__fixtures__/test.entity'
-import { TestEntityRelationEntity } from '../__fixtures__/test-entity-relation.entity'
-import { TestRelation } from '../__fixtures__/test-relation.entity'
-import { TestSoftDeleteEntity } from '../__fixtures__/test-soft-delete.entity'
-import { TestSoftDeleteRelation } from '../__fixtures__/test-soft-delete.relation'
->>>>>>> 0a5d5c20
 
 describe('TypeOrmQueryService', (): void => {
   let moduleRef: TestingModule
@@ -1729,15 +1709,10 @@
         expect(found).toEqual(entity)
       })
 
-<<<<<<< HEAD
       it('should return an undefined if an entity with the pk and filter is not found', async () => {
         const entity = TEST_ENTITIES[0];
         const queryService = moduleRef.get(TestEntityService);
-=======
-      it('should return an undefined if an entitity with the pk and filter is not found', async () => {
-        const entity = TEST_ENTITIES[0]
-        const queryService = moduleRef.get(TestEntityService)
->>>>>>> 0a5d5c20
+        
         return expect(
           queryService.getById(entity.testEntityPk, {
             filter: { stringType: { eq: TEST_ENTITIES[1].stringType } }
@@ -1911,7 +1886,7 @@
   describe('#isSoftDelete', () => {
     describe('#deleteMany', () => {
       it('should soft delete the entities matching the query', async () => {
-<<<<<<< HEAD
+
         const queryService = moduleRef.get(TestSoftDeleteEntityService);
         const entity = TEST_SOFT_DELETE_ENTITIES[0];
         const deleteMany: Filter<TestSoftDeleteEntity> = { testEntityPk: { eq: entity.testEntityPk } };
@@ -1925,18 +1900,6 @@
         expect(deletedEntity).toEqual({ ...entity, deletedAt: expect.any(Date) });
       });
     });
-=======
-        const queryService = moduleRef.get(TestSoftDeleteEntityService)
-        const entity = TEST_SOFT_DELETE_ENTITIES[0]
-        const deleteMany: Filter<TestSoftDeleteEntity> = { testEntityPk: { eq: entity.testEntityPk } }
-        await queryService.deleteMany(deleteMany)
-        const foundEntity = await queryService.findById(entity.testEntityPk)
-        expect(foundEntity).toBeUndefined()
-        const deletedEntity = await queryService.repo.findOne(entity.testEntityPk, { withDeleted: true })
-        expect(deletedEntity).toEqual({ ...entity, deletedAt: expect.any(Date) })
-      })
-    })
->>>>>>> 0a5d5c20
 
     describe('#deleteOne', () => {
       it('should soft delete the entity', async () => {
@@ -1948,18 +1911,13 @@
         const foundEntity = await queryService.findById(entity.testEntityPk)
         expect(foundEntity).toBeUndefined()
 
-<<<<<<< HEAD
+
         const deletedEntity = await queryService.repo.findOne({
           where: { testEntityPk: entity.testEntityPk },
           withDeleted: true
         });
         expect(deletedEntity).toEqual({ ...entity, deletedAt: expect.any(Date) });
       });
-=======
-        const deletedEntity = await queryService.repo.findOne(entity.testEntityPk, { withDeleted: true })
-        expect(deletedEntity).toEqual({ ...entity, deletedAt: expect.any(Date) })
-      })
->>>>>>> 0a5d5c20
 
       it('should fail if the entity is not found', async () => {
         const queryService = moduleRef.get(TestSoftDeleteEntityService)
