{
  "name": "@ptc-org/nestjs-query-core",
  "version": "2.0.0-alpha.1",
  "description": "Base query package",
  "author": "doug-martin <doug@dougamartin.com>",
  "homepage": "https://github.com/tripss/nestjs-query#readme",
  "license": "MIT",
  "main": "src/index.js",
  "types": "src/index.d.ts",
  "directories": {
    "lib": "src",
    "test": "__tests__"
  },
  "files": [
    "src/**"
  ],
  "publishConfig": {
    "access": "public"
  },
  "repository": {
    "type": "git",
    "url": "git+https://github.com/tripss/nestjs-query.git"
  },
  "bugs": {
    "url": "https://github.com/tripss/nestjs-query/issues"
  },
  "dependencies": {
    "lodash.merge": "^4.6.2",
    "reflect-metadata": "^0.1.13",
    "tslib": "^2.4.0"
  },
  "peerDependencies": {
<<<<<<< HEAD
    "@nestjs/common": "^8.0.0 || ^9.0.0",
    "class-transformer": "^0.2.3 || 0.3.1 || 0.4"
=======
    "@nestjs/common": "^8.0.4",
    "class-transformer": "^0.2.3 || 0.3.1 || ^0.5"
>>>>>>> 6376d44d
  }
}<|MERGE_RESOLUTION|>--- conflicted
+++ resolved
@@ -30,12 +30,7 @@
     "tslib": "^2.4.0"
   },
   "peerDependencies": {
-<<<<<<< HEAD
     "@nestjs/common": "^8.0.0 || ^9.0.0",
-    "class-transformer": "^0.2.3 || 0.3.1 || 0.4"
-=======
-    "@nestjs/common": "^8.0.4",
     "class-transformer": "^0.2.3 || 0.3.1 || ^0.5"
->>>>>>> 6376d44d
   }
 }