import { Filterable } from './filterable.interface'
<<<<<<< HEAD
import { SelectRelations } from './select-relation.interface'

export interface FindByIdOptions<DTO> extends Filterable<DTO>, SelectRelations<DTO> {
  /**
   * Allow also deleted records to be retrieved
   */
  withDeleted?: boolean
}
=======
import { WithDeleted } from './with-deleted.interface'

export interface FindByIdOptions<DTO> extends Filterable<DTO>, WithDeleted {}
>>>>>>> b2715ada
<|MERGE_RESOLUTION|>--- conflicted
+++ resolved
@@ -1,15 +1,6 @@
 import { Filterable } from './filterable.interface'
-<<<<<<< HEAD
+import { WithDeleted } from './with-deleted.interface'
 import { SelectRelations } from './select-relation.interface'
 
-export interface FindByIdOptions<DTO> extends Filterable<DTO>, SelectRelations<DTO> {
-  /**
-   * Allow also deleted records to be retrieved
-   */
-  withDeleted?: boolean
-}
-=======
-import { WithDeleted } from './with-deleted.interface'
-
-export interface FindByIdOptions<DTO> extends Filterable<DTO>, WithDeleted {}
->>>>>>> b2715ada
+export interface FindByIdOptions<DTO> extends Filterable<DTO>, SelectRelations<DTO>, WithDeleted {
+}