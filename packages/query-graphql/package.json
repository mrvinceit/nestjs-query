--- conflicted
+++ resolved
@@ -40,27 +40,15 @@
     "upper-case-first": "^2.0.2"
   },
   "peerDependencies": {
-<<<<<<< HEAD
-    "@apollo/gateway": "^0.41.0 || ^0.42.0",
+    "@apollo/gateway": "^0.44.1 || ^0.46.0 || ^0.48.0 || ^0.49.0 || ^0.50.0 || ^2.0.0",
     "@nestjs/common": "^8.0.0 || ^9.0.0",
     "@nestjs/core": "^8.0.0 || ^9.0.0",
-=======
-    "@apollo/gateway": "^0.44.1 || ^0.46.0 || ^0.48.0 || ^0.49.0 || ^0.50.0 || ^2.0.0",
-    "@nestjs/common": "^8.0.4",
-    "@nestjs/core": "^8.0.4",
->>>>>>> a2b8966e
     "@nestjs/graphql": "^9.0.0",
-    "class-transformer": "^0.2.3 || 0.3.1 || 0.4",
+    "class-transformer": "^0.2.3 || 0.3.1 || ^0.5",
     "class-validator": "^0.13.0",
     "dataloader": "^2.0.0",
-<<<<<<< HEAD
     "graphql": "^16.0.0",
     "graphql-subscriptions": "^2.0.0",
-    "ts-morph": "^11.0.0 || ^12.0.0"
-=======
-    "graphql": "^15.0.0",
-    "graphql-subscriptions": "^1.1.0",
     "ts-morph": "^13.0.2 || ^14.0.0 || ^15.0.0"
->>>>>>> a2b8966e
   }
 }