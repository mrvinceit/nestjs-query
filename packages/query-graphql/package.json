{
  "name": "@ptc-org/nestjs-query-graphql",
  "version": "2.0.0",
  "description": "Nestjs graphql query adapter",
  "author": "doug-martin <doug@dougamartin.com>",
  "homepage": "https://github.com/tripss/nestjs-query#readme",
  "keywords": [
    "graphql",
    "crud",
    "nestjs",
    "dataloader"
  ],
  "license": "MIT",
  "main": "src/index.js",
  "types": "src/index.d.ts",
  "directories": {
    "lib": "src",
    "test": "__tests__"
  },
  "files": [
    "src/**"
  ],
  "publishConfig": {
    "access": "public"
  },
  "repository": {
    "type": "git",
    "url": "git+https://github.com/tripss/nestjs-query.git",
    "directory": "packages/query-graphql"
  },
  "bugs": {
    "url": "https://github.com/tripss/nestjs-query/issues"
  },
  "dependencies": {
<<<<<<< HEAD
=======
    "dataloader": "^2.1.0",
    "graphql-fields": "^2.0.3",
>>>>>>> 5dcfac84
    "lodash.omit": "^4.5.0",
    "lower-case-first": "^2.0.2",
    "pluralize": "^8.0.0",
    "tslib": "^2.4.0",
    "upper-case-first": "^2.0.2",
    "dataloader": "^2.1.0"
  },
  "peerDependencies": {
    "@apollo/gateway": "^0.44.1 || ^0.46.0 || ^0.48.0 || ^0.49.0 || ^0.50.0 || ^2.0.0",
    "@nestjs/common": "^8.0.0 || ^9.0.0",
    "@nestjs/core": "^8.0.0 || ^9.0.0",
    "@nestjs/graphql": "^9.0.0 || ^10.0.0",
    "class-transformer": "^0.2.3 || 0.3.1 || ^0.5",
    "class-validator": "^0.13.0",
    "graphql": "^16.0.0",
    "graphql-subscriptions": "^2.0.0",
    "ts-morph": "^13.0.2 || ^14.0.0 || ^15.0.0"
  }
}<|MERGE_RESOLUTION|>--- conflicted
+++ resolved
@@ -32,17 +32,13 @@
     "url": "https://github.com/tripss/nestjs-query/issues"
   },
   "dependencies": {
-<<<<<<< HEAD
-=======
     "dataloader": "^2.1.0",
     "graphql-fields": "^2.0.3",
->>>>>>> 5dcfac84
     "lodash.omit": "^4.5.0",
     "lower-case-first": "^2.0.2",
     "pluralize": "^8.0.0",
     "tslib": "^2.4.0",
-    "upper-case-first": "^2.0.2",
-    "dataloader": "^2.1.0"
+    "upper-case-first": "^2.0.2"
   },
   "peerDependencies": {
     "@apollo/gateway": "^0.44.1 || ^0.46.0 || ^0.48.0 || ^0.49.0 || ^0.50.0 || ^2.0.0",
